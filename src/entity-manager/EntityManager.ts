--- conflicted
+++ resolved
@@ -38,14 +38,11 @@
 import { InstanceChecker } from "../util/InstanceChecker"
 import { ObjectLiteral } from "../common/ObjectLiteral"
 import { PickKeysByType } from "../common/PickKeysByType"
-<<<<<<< HEAD
 import { ColumnMetadata } from "../metadata/ColumnMetadata"
 import { PostgresDriver } from "../driver/postgres/PostgresDriver"
 import { SnowflakeDriver } from "../driver/snowflake/SnowflakeDriver"
-=======
 import { buildSqlTag } from "../util/SqlTagUtils"
 import { OrmUtils } from "../util/OrmUtils"
->>>>>>> a213bbd2
 
 /**
  * Entity manager supposed to work with any entity, automatically find its repository and call its methods,
@@ -779,7 +776,7 @@
         entityOrEntities:
             | QueryDeepPartialEntity<Entity>
             | QueryDeepPartialEntity<Entity>[],
-        matchedColumns: (keyof Entity)[] = []
+        matchedColumns: (keyof Entity)[] = [],
     ): Promise<InsertResult> {
         const metadata = this.connection.getMetadata(target)
 
@@ -800,15 +797,23 @@
             .map((x) => `"${x}"`)
             .join(".")
 
-        let columnsToMatch: ColumnMetadata[];
+        let columnsToMatch: ColumnMetadata[]
         if (matchedColumns.length > 0) {
-            columnsToMatch = metadata.columns.filter((x) => matchedColumns.includes(x.propertyName));
+            columnsToMatch = metadata.columns.filter((x) =>
+                matchedColumns.includes(x.propertyName),
+            )
         } else {
-            columnsToMatch = metadata.columns.filter((x) => x.isPrimary);
+            columnsToMatch = metadata.columns.filter((x) => x.isPrimary)
         }
         const columns: ColumnMetadata[] = []
         columns.push(...metadata.columns)
-        const nonGeneratedColumns = metadata.columns.filter((x) => !x.isGenerated && !x.isCreateDate && !x.isUpdateDate&& !x.isDeleteDate);
+        const nonGeneratedColumns = metadata.columns.filter(
+            (x) =>
+                !x.isGenerated &&
+                !x.isCreateDate &&
+                !x.isUpdateDate &&
+                !x.isDeleteDate,
+        )
         const values = entities.map((entity: any) =>
             columns.map((col) => entity[col.propertyName]),
         )
@@ -826,8 +831,8 @@
                         : `COLUMN${j + 1} as "${columns[j].databaseName}"`,
                 )
                 .join(",")} FROM VALUES ${values
-            .map((item) => `(${item.map(() => `?`).join(",")})`)
-            .join(",")} ) AS SOURCE
+                .map((item) => `(${item.map(() => `?`).join(",")})`)
+                .join(",")} ) AS SOURCE
             ON ${columnsToMatch
                 .map(
                     (col) =>
@@ -845,8 +850,8 @@
                 INSERT (${columns
                     .map((x) => `"${x.databaseName}"`)
                     .join(", ")}) VALUES (${columns
-            .map((_, i) => `SOURCE."${columns[i].databaseName}"`)
-            .join(", ")});
+                .map((_, i) => `SOURCE."${columns[i].databaseName}"`)
+                .join(", ")});
         `
         } else if (this.connection.driver instanceof PostgresDriver) {
             mergeQuery = `
@@ -854,36 +859,61 @@
             USING 
             (
               SELECT 
-              ${values[0].map((_, j) => columns[j].type === "jsonb"
-            ? `PARSE_JSON(COLUMN${j + 1}) AS "${columns[j].databaseName}"`
-            : `COLUMN${j + 1} as "${columns[j].databaseName}"`)
-            .join(",")} 
+              ${values[0]
+                  .map((_, j) =>
+                      columns[j].type === "jsonb"
+                          ? `PARSE_JSON(COLUMN${j + 1}) AS "${
+                                columns[j].databaseName
+                            }"`
+                          : `COLUMN${j + 1} as "${columns[j].databaseName}"`,
+                  )
+                  .join(",")} 
             
             FROM (
               VALUES 
-                ${values.map((row, rowIdx) => `(${row.map((col, colIdx, cols) => 
-                     `$${(colIdx + 1) + rowIdx * cols.length}::${columns[colIdx].type}`).join(",")})`)
-                .join(",")} ) AS T(${values[0].map((_, j) => `COLUMN${j + 1}`).join(",")})
+                ${values
+                    .map(
+                        (row, rowIdx) =>
+                            `(${row
+                                .map(
+                                    (col, colIdx, cols) =>
+                                        `$${
+                                            colIdx + 1 + rowIdx * cols.length
+                                        }::${columns[colIdx].type}`,
+                                )
+                                .join(",")})`,
+                    )
+                    .join(",")} ) AS T(${values[0]
+                .map((_, j) => `COLUMN${j + 1}`)
+                .join(",")})
               ) AS SOURCE
             ON ${columnsToMatch
-            .map((col) => `TARGET."${col.databaseName}" = SOURCE."${col.databaseName}"`)
-            .join(" AND ")}
+                .map(
+                    (col) =>
+                        `TARGET."${col.databaseName}" = SOURCE."${col.databaseName}"`,
+                )
+                .join(" AND ")}
             WHEN MATCHED THEN
                 UPDATE SET ${nonGeneratedColumns
-            .map((col) => `"${col.databaseName}" = SOURCE."${col.databaseName}"`)
-            .join(", ")}
+                    .map(
+                        (col) =>
+                            `"${col.databaseName}" = SOURCE."${col.databaseName}"`,
+                    )
+                    .join(", ")}
             WHEN NOT MATCHED THEN
                 INSERT (${nonGeneratedColumns
-            .map((x) => `"${x.databaseName}"`)
-            .join(", ")}) VALUES (
+                    .map((x) => `"${x.databaseName}"`)
+                    .join(", ")}) VALUES (
               ${nonGeneratedColumns
-            .map((_, i) => `SOURCE."${nonGeneratedColumns[i].databaseName}"::${nonGeneratedColumns[i].type}`)
-            .join(", ")});
+                  .map(
+                      (_, i) =>
+                          `SOURCE."${nonGeneratedColumns[i].databaseName}"::${nonGeneratedColumns[i].type}`,
+                  )
+                  .join(", ")});
         `
         } else {
             throw new Error("UpsertMerge is not supported for this driver")
         }
-        
 
         return await this.connection.query(mergeQuery, values.flat())
     }

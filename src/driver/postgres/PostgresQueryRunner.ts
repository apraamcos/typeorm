import { ObjectLiteral } from "../../common/ObjectLiteral"
import { TypeORMError } from "../../error"
import { QueryFailedError } from "../../error/QueryFailedError"
import { QueryRunnerAlreadyReleasedError } from "../../error/QueryRunnerAlreadyReleasedError"
import { TransactionNotStartedError } from "../../error/TransactionNotStartedError"
import { ReadStream } from "../../platform/PlatformTools"
import { BaseQueryRunner } from "../../query-runner/BaseQueryRunner"
import { QueryResult } from "../../query-runner/QueryResult"
import { QueryRunner } from "../../query-runner/QueryRunner"
import { TableIndexOptions } from "../../schema-builder/options/TableIndexOptions"
import { Table } from "../../schema-builder/table/Table"
import { TableCheck } from "../../schema-builder/table/TableCheck"
import { TableColumn } from "../../schema-builder/table/TableColumn"
import { TableExclusion } from "../../schema-builder/table/TableExclusion"
import { TableForeignKey } from "../../schema-builder/table/TableForeignKey"
import { TableIndex } from "../../schema-builder/table/TableIndex"
import { TableUnique } from "../../schema-builder/table/TableUnique"
import { View } from "../../schema-builder/view/View"
import { Broadcaster } from "../../subscriber/Broadcaster"
import { BroadcasterResult } from "../../subscriber/BroadcasterResult"
import { InstanceChecker } from "../../util/InstanceChecker"
import { OrmUtils } from "../../util/OrmUtils"
import { DriverUtils } from "../DriverUtils"
import { Query } from "../Query"
import { ColumnType } from "../types/ColumnTypes"
import { IsolationLevel } from "../types/IsolationLevel"
import { MetadataTableType } from "../types/MetadataTableType"
import { ReplicationMode } from "../types/ReplicationMode"
import { PostgresDriver } from "./PostgresDriver"
<<<<<<< HEAD
import { sleep } from "./sleep"
import { BroadcasterResult } from "../../subscriber/BroadcasterResult"
=======
>>>>>>> 6ba40821

/**
 * Runs queries on a single postgres database connection.
 */
export class PostgresQueryRunner
    extends BaseQueryRunner
    implements QueryRunner
{
    // -------------------------------------------------------------------------
    // Public Implemented Properties
    // -------------------------------------------------------------------------

    /**
     * Database driver used by connection.
     */
    driver: PostgresDriver

    // -------------------------------------------------------------------------
    // Protected Properties
    // -------------------------------------------------------------------------

    /**
     * Promise used to obtain a database connection for a first time.
     */
    protected databaseConnectionPromise: Promise<any>

    /**
     * Special callback provided by a driver used to release a created connection.
     */
    protected releaseCallback?: (err: any) => void

    // -------------------------------------------------------------------------
    // Constructor
    // -------------------------------------------------------------------------

    constructor(driver: PostgresDriver, mode: ReplicationMode) {
        super()
        this.driver = driver
        this.connection = driver.connection
        this.mode = mode
        this.broadcaster = new Broadcaster(this)
    }

    // -------------------------------------------------------------------------
    // Public Methods
    // -------------------------------------------------------------------------

    /**
     * Creates/uses database connection from the connection pool to perform further operations.
     * Returns obtained database connection.
     */
    connect(reconnect?: boolean): Promise<any> {
        if (this.databaseConnection && !reconnect)
            return Promise.resolve(this.databaseConnection)

        if (this.databaseConnectionPromise && !reconnect)
            return this.databaseConnectionPromise

        if (this.mode === "slave" && this.driver.isReplicated) {
            this.databaseConnectionPromise = this.driver
                .obtainSlaveConnection()
                .then(([connection, release]: any[]) => {
                    this.driver.connectedQueryRunners.push(this)
                    this.databaseConnection = connection

                    const onErrorCallback = async (err: Error) =>
                        await this.releasePostgresConnection(err)
                    this.releaseCallback = (err?: Error) => {
                        this.databaseConnection.removeListener(
                            "error",
                            onErrorCallback,
                        )
                        release(err)
                    }
                    this.databaseConnection.on("error", onErrorCallback)

                    return this.databaseConnection
                })
        } else {
            // master
            this.databaseConnectionPromise = this.driver
                .obtainMasterConnection(reconnect)
                .then(async ([connection, release]: any[]) => {
                    this.driver.connectedQueryRunners.push(this)
                    this.databaseConnection = connection

                    const onErrorCallback = async (err: Error) => {
                        return await this.releasePostgresConnection(err)
                    }
                    this.releaseCallback = (err?: Error) => {
                        this.databaseConnection.removeListener(
                            "error",
                            onErrorCallback,
                        )
                        release(err)
                    }
                    this.databaseConnection.on("error", onErrorCallback)

                    return this.databaseConnection
                })
        }

        return this.databaseConnectionPromise
    }

    /**
     * Release a connection back to the pool, optionally specifying an Error to release with.
     * Per pg-pool documentation this will prevent the pool from re-using the broken connection.
     */
    private async releasePostgresConnection(err?: Error) {
        if (this.isReleased) {
            return
        }

        this.isReleased = true
        if (this.releaseCallback) {
            this.releaseCallback(err)
            this.releaseCallback = undefined
        }

        const index = this.driver.connectedQueryRunners.indexOf(this)

        if (index !== -1) {
            this.driver.connectedQueryRunners.splice(index, 1)
        }
    }

    /**
     * Releases used database connection.
     * You cannot use query runner methods once its released.
     */
    async release(): Promise<void> {
        return await this.releasePostgresConnection()
    }

    /**
     * Starts transaction.
     */
    async startTransaction(isolationLevel?: IsolationLevel): Promise<void> {
        this.isTransactionActive = true
        try {
            await this.broadcaster.broadcast("BeforeTransactionStart")
        } catch (err) {
            this.isTransactionActive = false
            throw err
        }

        if (this.transactionDepth === 0) {
            await this.query("START TRANSACTION")
            if (isolationLevel) {
                await this.query(
                    "SET TRANSACTION ISOLATION LEVEL " + isolationLevel,
                )
            }
        } else {
            await this.query(`SAVEPOINT typeorm_${this.transactionDepth}`)
        }
        this.transactionDepth += 1

        await this.broadcaster.broadcast("AfterTransactionStart")
    }

    /**
     * Commits transaction.
     * Error will be thrown if transaction was not started.
     */
    async commitTransaction(): Promise<void> {
        if (!this.isTransactionActive) throw new TransactionNotStartedError()

        await this.broadcaster.broadcast("BeforeTransactionCommit")

        if (this.transactionDepth > 1) {
            await this.query(
                `RELEASE SAVEPOINT typeorm_${this.transactionDepth - 1}`,
            )
        } else {
            await this.query("COMMIT")
            this.isTransactionActive = false
        }
        this.transactionDepth -= 1

        await this.broadcaster.broadcast("AfterTransactionCommit")
    }

    /**
     * Rollbacks transaction.
     * Error will be thrown if transaction was not started.
     */
    async rollbackTransaction(): Promise<void> {
        if (!this.isTransactionActive) throw new TransactionNotStartedError()

        await this.broadcaster.broadcast("BeforeTransactionRollback")

        if (this.transactionDepth > 1) {
            await this.query(
                `ROLLBACK TO SAVEPOINT typeorm_${this.transactionDepth - 1}`,
            )
        } else {
            await this.query("ROLLBACK")
            this.isTransactionActive = false
        }
        this.transactionDepth -= 1

        await this.broadcaster.broadcast("AfterTransactionRollback")
    }

    /**
     * Executes a given SQL query.
     */
    async query(
        query: string,
        parameters?: any[],
        useStructuredResult: boolean = false,
        reconnect?: boolean,
        retryDuration?: number,
    ): Promise<any> {
        // if (this.isReleased && !reconnect) {
        //     throw new QueryRunnerAlreadyReleasedError()
        // }

        const maxRetryDuration =
            this.driver.options.extra?.maxRetryDuration ?? 3 * 60 * 1000

        const broadcasterResult = new BroadcasterResult()

        try {
            const databaseConnection = await this.connect(reconnect)

            this.broadcaster.broadcastBeforeQueryEvent(
                broadcasterResult,
                query,
                parameters,
            )

            this.driver.connection.logger.logQuery(query, parameters, this)

            const queryStartTime = +new Date()

            const raw = await databaseConnection.query(query, parameters)

            // log slow queries if maxQueryExecution time is set
            const maxQueryExecutionTime =
                this.driver.options.maxQueryExecutionTime
            const queryEndTime = +new Date()
            const queryExecutionTime = queryEndTime - queryStartTime

            this.broadcaster.broadcastAfterQueryEvent(
                broadcasterResult,
                query,
                parameters,
                true,
                queryExecutionTime,
                raw,
                undefined,
            )

            if (
                maxQueryExecutionTime &&
                queryExecutionTime > maxQueryExecutionTime
            )
                this.driver.connection.logger.logQuerySlow(
                    queryExecutionTime,
                    query,
                    parameters,
                    this,
                )

            const result = new QueryResult()
            if (raw) {
                if (raw.hasOwnProperty("rows")) {
                    result.records = raw.rows
                }

                if (raw.hasOwnProperty("rowCount")) {
                    result.affected = raw.rowCount
                }

                switch (raw.command) {
                    case "DELETE":
                    case "UPDATE":
                        // for UPDATE and DELETE query additionally return number of affected rows
                        result.raw = [raw.rows, raw.rowCount]
                        break
                    default:
                        result.raw = raw.rows
                }

                if (!useStructuredResult) {
                    return result.raw
                }
            }

            return result
        } catch (err) {
            console.info(`Query error, `, err)
            if (err.message === "Connection terminated unexpectedly") {
                console.info(err.message)
                return await this.query(
                    query,
                    parameters,
                    useStructuredResult,
                    true,
                )
            } else if (
                err.code === "ECONNREFUSED" ||
                err.code === "ECONNRESET" ||
                err.code === "ETIMEDOUT" ||
                err.code === "40001" ||
                err.message === "the database system is in recovery mode" ||
                err.message === "the database system is starting up" ||
                (err.message ?? "")
                    .toLowerCase()
                    .includes(
                        "canceling statement due to conflict with recovery",
                    )
            ) {
                if ((retryDuration ?? 0) > maxRetryDuration) {
                    console.info("Max retry period reached")
                    throw new QueryFailedError(query, parameters, err)
                }
                console.info(err.message)
                await sleep(5000)
                return await this.query(
                    query,
                    parameters,
                    useStructuredResult,
                    true,
                    (retryDuration ?? 0) + 5000,
                )
            }
            this.driver.connection.logger.logQueryError(
                err,
                query,
                parameters,
                this,
            )
            this.broadcaster.broadcastAfterQueryEvent(
                broadcasterResult,
                query,
                parameters,
                false,
                undefined,
                undefined,
                err,
            )

            throw new QueryFailedError(query, parameters, err)
        } finally {
            await broadcasterResult.wait()
        }
    }

    /**
     * Returns raw data stream.
     */
    async stream(
        query: string,
        parameters?: any[],
        onEnd?: Function,
        onError?: Function,
    ): Promise<ReadStream> {
        const QueryStream = this.driver.loadStreamDependency()
        if (this.isReleased) throw new QueryRunnerAlreadyReleasedError()

        const databaseConnection = await this.connect()
        this.driver.connection.logger.logQuery(query, parameters, this)
        const stream = databaseConnection.query(
            new QueryStream(query, parameters),
        )
        if (onEnd) stream.on("end", onEnd)
        if (onError) stream.on("error", onError)

        return stream
    }

    /**
     * Returns all available database names including system databases.
     */
    async getDatabases(): Promise<string[]> {
        return Promise.resolve([])
    }

    /**
     * Returns all available schema names including system schemas.
     * If database parameter specified, returns schemas of that database.
     */
    async getSchemas(database?: string): Promise<string[]> {
        return Promise.resolve([])
    }

    /**
     * Checks if database with the given name exist.
     */
    async hasDatabase(database: string): Promise<boolean> {
        const result = await this.query(
            `SELECT * FROM pg_database WHERE datname='${database}';`,
        )
        return result.length ? true : false
    }

    /**
     * Loads currently using database
     */
    async getCurrentDatabase(): Promise<string> {
        const query = await this.query(`SELECT * FROM current_database()`)
        return query[0]["current_database"]
    }

    /**
     * Checks if schema with the given name exist.
     */
    async hasSchema(schema: string): Promise<boolean> {
        const result = await this.query(
            `SELECT * FROM "information_schema"."schemata" WHERE "schema_name" = '${schema}'`,
        )
        return result.length ? true : false
    }

    /**
     * Loads currently using database schema
     */
    async getCurrentSchema(): Promise<string> {
        const query = await this.query(`SELECT * FROM current_schema()`)
        return query[0]["current_schema"]
    }

    /**
     * Checks if table with the given name exist in the database.
     */
    async hasTable(tableOrName: Table | string): Promise<boolean> {
        const parsedTableName = this.driver.parseTableName(tableOrName)

        if (!parsedTableName.schema) {
            parsedTableName.schema = await this.getCurrentSchema()
        }

        const sql = `SELECT * FROM "information_schema"."tables" WHERE "table_schema" = '${parsedTableName.schema}' AND "table_name" = '${parsedTableName.tableName}'`
        const result = await this.query(sql)
        return result.length ? true : false
    }

    /**
     * Checks if column with the given name exist in the given table.
     */
    async hasColumn(
        tableOrName: Table | string,
        columnName: string,
    ): Promise<boolean> {
        const parsedTableName = this.driver.parseTableName(tableOrName)

        if (!parsedTableName.schema) {
            parsedTableName.schema = await this.getCurrentSchema()
        }

        const sql = `SELECT * FROM "information_schema"."columns" WHERE "table_schema" = '${parsedTableName.schema}' AND "table_name" = '${parsedTableName.tableName}' AND "column_name" = '${columnName}'`
        const result = await this.query(sql)
        return result.length ? true : false
    }

    /**
     * Creates a new database.
     * Note: Postgres does not support database creation inside a transaction block.
     */
    async createDatabase(
        database: string,
        ifNotExist?: boolean,
    ): Promise<void> {
        if (ifNotExist) {
            const databaseAlreadyExists = await this.hasDatabase(database)

            if (databaseAlreadyExists) return Promise.resolve()
        }

        const up = `CREATE DATABASE "${database}"`
        const down = `DROP DATABASE "${database}"`
        await this.executeQueries(new Query(up), new Query(down))
    }

    /**
     * Drops database.
     * Note: Postgres does not support database dropping inside a transaction block.
     */
    async dropDatabase(database: string, ifExist?: boolean): Promise<void> {
        const up = ifExist
            ? `DROP DATABASE IF EXISTS "${database}"`
            : `DROP DATABASE "${database}"`
        const down = `CREATE DATABASE "${database}"`
        await this.executeQueries(new Query(up), new Query(down))
    }

    /**
     * Creates a new table schema.
     */
    async createSchema(
        schemaPath: string,
        ifNotExist?: boolean,
    ): Promise<void> {
        const schema =
            schemaPath.indexOf(".") === -1
                ? schemaPath
                : schemaPath.split(".")[1]

        const up = ifNotExist
            ? `CREATE SCHEMA IF NOT EXISTS "${schema}"`
            : `CREATE SCHEMA "${schema}"`
        const down = `DROP SCHEMA "${schema}" CASCADE`
        await this.executeQueries(new Query(up), new Query(down))
    }

    /**
     * Drops table schema.
     */
    async dropSchema(
        schemaPath: string,
        ifExist?: boolean,
        isCascade?: boolean,
    ): Promise<void> {
        const schema =
            schemaPath.indexOf(".") === -1
                ? schemaPath
                : schemaPath.split(".")[1]

        const up = ifExist
            ? `DROP SCHEMA IF EXISTS "${schema}" ${isCascade ? "CASCADE" : ""}`
            : `DROP SCHEMA "${schema}" ${isCascade ? "CASCADE" : ""}`
        const down = `CREATE SCHEMA "${schema}"`
        await this.executeQueries(new Query(up), new Query(down))
    }

    /**
     * Creates a new table.
     */
    async createTable(
        table: Table,
        ifNotExist: boolean = false,
        createForeignKeys: boolean = true,
        createIndices: boolean = true,
    ): Promise<void> {
        if (ifNotExist) {
            const isTableExist = await this.hasTable(table)
            if (isTableExist) return Promise.resolve()
        }
        const upQueries: Query[] = []
        const downQueries: Query[] = []

        // if table have column with ENUM type, we must create this type in postgres.
        const enumColumns = table.columns.filter(
            (column) => column.type === "enum" || column.type === "simple-enum",
        )
        const createdEnumTypes: string[] = []
        for (const column of enumColumns) {
            // TODO: Should also check if values of existing type matches expected ones
            const hasEnum = await this.hasEnumType(table, column)
            const enumName = this.buildEnumName(table, column)

            // if enum with the same "enumName" is defined more then once, me must prevent double creation
            if (!hasEnum && createdEnumTypes.indexOf(enumName) === -1) {
                createdEnumTypes.push(enumName)
                upQueries.push(this.createEnumTypeSql(table, column, enumName))
                downQueries.push(this.dropEnumTypeSql(table, column, enumName))
            }
        }

        // if table have column with generated type, we must add the expression to the metadata table
        const generatedColumns = table.columns.filter(
            (column) =>
                column.generatedType === "STORED" && column.asExpression,
        )
        for (const column of generatedColumns) {
            const tableNameWithSchema = (
                await this.getTableNameWithSchema(table.name)
            ).split(".")
            const tableName = tableNameWithSchema[1]
            const schema = tableNameWithSchema[0]

            const insertQuery = this.insertTypeormMetadataSql({
                database: this.driver.database,
                schema,
                table: tableName,
                type: MetadataTableType.GENERATED_COLUMN,
                name: column.name,
                value: column.asExpression,
            })

            const deleteQuery = this.deleteTypeormMetadataSql({
                database: this.driver.database,
                schema,
                table: tableName,
                type: MetadataTableType.GENERATED_COLUMN,
                name: column.name,
            })

            upQueries.push(insertQuery)
            downQueries.push(deleteQuery)
        }

        upQueries.push(this.createTableSql(table, createForeignKeys))
        downQueries.push(this.dropTableSql(table))

        // if createForeignKeys is true, we must drop created foreign keys in down query.
        // createTable does not need separate method to create foreign keys, because it create fk's in the same query with table creation.
        if (createForeignKeys)
            table.foreignKeys.forEach((foreignKey) =>
                downQueries.push(this.dropForeignKeySql(table, foreignKey)),
            )

        if (createIndices) {
            table.indices.forEach((index) => {
                // new index may be passed without name. In this case we generate index name manually.
                if (!index.name)
                    index.name = this.connection.namingStrategy.indexName(
                        table,
                        index.columnNames,
                        index.where,
                    )
                upQueries.push(this.createIndexSql(table, index))
                downQueries.push(this.dropIndexSql(table, index))
            })
        }

        if (table.comment) {
            upQueries.push(
                new Query(
                    "COMMENT ON TABLE " +
                        this.escapePath(table) +
                        " IS '" +
                        table.comment +
                        "'",
                ),
            )
            downQueries.push(
                new Query(
                    "COMMENT ON TABLE " + this.escapePath(table) + " IS NULL",
                ),
            )
        }

        await this.executeQueries(upQueries, downQueries)
    }

    /**
     * Drops the table.
     */
    async dropTable(
        target: Table | string,
        ifExist?: boolean,
        dropForeignKeys: boolean = true,
        dropIndices: boolean = true,
    ): Promise<void> {
        // It needs because if table does not exist and dropForeignKeys or dropIndices is true, we don't need
        // to perform drop queries for foreign keys and indices.
        if (ifExist) {
            const isTableExist = await this.hasTable(target)
            if (!isTableExist) return Promise.resolve()
        }

        // if dropTable called with dropForeignKeys = true, we must create foreign keys in down query.
        const createForeignKeys: boolean = dropForeignKeys
        const tablePath = this.getTablePath(target)
        const table = await this.getCachedTable(tablePath)
        const upQueries: Query[] = []
        const downQueries: Query[] = []

        if (dropIndices) {
            table.indices.forEach((index) => {
                upQueries.push(this.dropIndexSql(table, index))
                downQueries.push(this.createIndexSql(table, index))
            })
        }

        if (dropForeignKeys)
            table.foreignKeys.forEach((foreignKey) =>
                upQueries.push(this.dropForeignKeySql(table, foreignKey)),
            )

        upQueries.push(this.dropTableSql(table))
        downQueries.push(this.createTableSql(table, createForeignKeys))

        // if table had columns with generated type, we must remove the expression from the metadata table
        const generatedColumns = table.columns.filter(
            (column) => column.generatedType && column.asExpression,
        )
        for (const column of generatedColumns) {
            const tableNameWithSchema = (
                await this.getTableNameWithSchema(table.name)
            ).split(".")
            const tableName = tableNameWithSchema[1]
            const schema = tableNameWithSchema[0]

            const deleteQuery = this.deleteTypeormMetadataSql({
                database: this.driver.database,
                schema,
                table: tableName,
                type: MetadataTableType.GENERATED_COLUMN,
                name: column.name,
            })

            const insertQuery = this.insertTypeormMetadataSql({
                database: this.driver.database,
                schema,
                table: tableName,
                type: MetadataTableType.GENERATED_COLUMN,
                name: column.name,
                value: column.asExpression,
            })

            upQueries.push(deleteQuery)
            downQueries.push(insertQuery)
        }

        await this.executeQueries(upQueries, downQueries)
    }

    /**
     * Creates a new view.
     */
    async createView(
        view: View,
        syncWithMetadata: boolean = false,
    ): Promise<void> {
        const upQueries: Query[] = []
        const downQueries: Query[] = []
        upQueries.push(this.createViewSql(view))
        if (syncWithMetadata)
            upQueries.push(await this.insertViewDefinitionSql(view))
        downQueries.push(this.dropViewSql(view))
        if (syncWithMetadata)
            downQueries.push(await this.deleteViewDefinitionSql(view))
        await this.executeQueries(upQueries, downQueries)
    }

    /**
     * Drops the view.
     */
    async dropView(target: View | string): Promise<void> {
        const viewName = InstanceChecker.isView(target) ? target.name : target
        const view = await this.getCachedView(viewName)

        const upQueries: Query[] = []
        const downQueries: Query[] = []
        upQueries.push(await this.deleteViewDefinitionSql(view))
        upQueries.push(this.dropViewSql(view))
        downQueries.push(await this.insertViewDefinitionSql(view))
        downQueries.push(this.createViewSql(view))
        await this.executeQueries(upQueries, downQueries)
    }

    /**
     * Renames the given table.
     */
    async renameTable(
        oldTableOrName: Table | string,
        newTableName: string,
    ): Promise<void> {
        const upQueries: Query[] = []
        const downQueries: Query[] = []
        const oldTable = InstanceChecker.isTable(oldTableOrName)
            ? oldTableOrName
            : await this.getCachedTable(oldTableOrName)
        const newTable = oldTable.clone()

        const { schema: schemaName, tableName: oldTableName } =
            this.driver.parseTableName(oldTable)

        newTable.name = schemaName
            ? `${schemaName}.${newTableName}`
            : newTableName

        upQueries.push(
            new Query(
                `ALTER TABLE ${this.escapePath(
                    oldTable,
                )} RENAME TO "${newTableName}"`,
            ),
        )
        downQueries.push(
            new Query(
                `ALTER TABLE ${this.escapePath(
                    newTable,
                )} RENAME TO "${oldTableName}"`,
            ),
        )

        // rename column primary key constraint if it has default constraint name
        if (
            newTable.primaryColumns.length > 0 &&
            !newTable.primaryColumns[0].primaryKeyConstraintName
        ) {
            const columnNames = newTable.primaryColumns.map(
                (column) => column.name,
            )

            const oldPkName = this.connection.namingStrategy.primaryKeyName(
                oldTable,
                columnNames,
            )

            const newPkName = this.connection.namingStrategy.primaryKeyName(
                newTable,
                columnNames,
            )

            upQueries.push(
                new Query(
                    `ALTER TABLE ${this.escapePath(
                        newTable,
                    )} RENAME CONSTRAINT "${oldPkName}" TO "${newPkName}"`,
                ),
            )
            downQueries.push(
                new Query(
                    `ALTER TABLE ${this.escapePath(
                        newTable,
                    )} RENAME CONSTRAINT "${newPkName}" TO "${oldPkName}"`,
                ),
            )
        }

        // rename sequences
        newTable.columns.map((col) => {
            if (col.isGenerated && col.generationStrategy === "increment") {
                const sequencePath = this.buildSequencePath(oldTable, col.name)
                const sequenceName = this.buildSequenceName(oldTable, col.name)

                const newSequencePath = this.buildSequencePath(
                    newTable,
                    col.name,
                )
                const newSequenceName = this.buildSequenceName(
                    newTable,
                    col.name,
                )

                const up = `ALTER SEQUENCE ${this.escapePath(
                    sequencePath,
                )} RENAME TO "${newSequenceName}"`
                const down = `ALTER SEQUENCE ${this.escapePath(
                    newSequencePath,
                )} RENAME TO "${sequenceName}"`

                upQueries.push(new Query(up))
                downQueries.push(new Query(down))
            }
        })

        // rename unique constraints
        newTable.uniques.forEach((unique) => {
            const oldUniqueName =
                this.connection.namingStrategy.uniqueConstraintName(
                    oldTable,
                    unique.columnNames,
                )

            // Skip renaming if Unique has user defined constraint name
            if (unique.name !== oldUniqueName) return

            // build new constraint name
            const newUniqueName =
                this.connection.namingStrategy.uniqueConstraintName(
                    newTable,
                    unique.columnNames,
                )

            // build queries
            upQueries.push(
                new Query(
                    `ALTER TABLE ${this.escapePath(
                        newTable,
                    )} RENAME CONSTRAINT "${
                        unique.name
                    }" TO "${newUniqueName}"`,
                ),
            )
            downQueries.push(
                new Query(
                    `ALTER TABLE ${this.escapePath(
                        newTable,
                    )} RENAME CONSTRAINT "${newUniqueName}" TO "${
                        unique.name
                    }"`,
                ),
            )

            // replace constraint name
            unique.name = newUniqueName
        })

        // rename index constraints
        newTable.indices.forEach((index) => {
            const oldIndexName = this.connection.namingStrategy.indexName(
                oldTable,
                index.columnNames,
                index.where,
            )

            // Skip renaming if Index has user defined constraint name
            if (index.name !== oldIndexName) return

            // build new constraint name
            const { schema } = this.driver.parseTableName(newTable)
            const newIndexName = this.connection.namingStrategy.indexName(
                newTable,
                index.columnNames,
                index.where,
            )

            // build queries
            const up = schema
                ? `ALTER INDEX "${schema}"."${index.name}" RENAME TO "${newIndexName}"`
                : `ALTER INDEX "${index.name}" RENAME TO "${newIndexName}"`
            const down = schema
                ? `ALTER INDEX "${schema}"."${newIndexName}" RENAME TO "${index.name}"`
                : `ALTER INDEX "${newIndexName}" RENAME TO "${index.name}"`
            upQueries.push(new Query(up))
            downQueries.push(new Query(down))

            // replace constraint name
            index.name = newIndexName
        })

        // rename foreign key constraints
        newTable.foreignKeys.forEach((foreignKey) => {
            const oldForeignKeyName =
                this.connection.namingStrategy.foreignKeyName(
                    oldTable,
                    foreignKey.columnNames,
                    this.getTablePath(foreignKey),
                    foreignKey.referencedColumnNames,
                )

            // Skip renaming if foreign key has user defined constraint name
            if (foreignKey.name !== oldForeignKeyName) return

            // build new constraint name
            const newForeignKeyName =
                this.connection.namingStrategy.foreignKeyName(
                    newTable,
                    foreignKey.columnNames,
                    this.getTablePath(foreignKey),
                    foreignKey.referencedColumnNames,
                )

            // build queries
            upQueries.push(
                new Query(
                    `ALTER TABLE ${this.escapePath(
                        newTable,
                    )} RENAME CONSTRAINT "${
                        foreignKey.name
                    }" TO "${newForeignKeyName}"`,
                ),
            )
            downQueries.push(
                new Query(
                    `ALTER TABLE ${this.escapePath(
                        newTable,
                    )} RENAME CONSTRAINT "${newForeignKeyName}" TO "${
                        foreignKey.name
                    }"`,
                ),
            )

            // replace constraint name
            foreignKey.name = newForeignKeyName
        })

        // rename ENUM types
        const enumColumns = newTable.columns.filter(
            (column) => column.type === "enum" || column.type === "simple-enum",
        )
        for (const column of enumColumns) {
            // skip renaming for user-defined enum name
            if (column.enumName) continue

            const oldEnumType = await this.getUserDefinedTypeName(
                oldTable,
                column,
            )
            upQueries.push(
                new Query(
                    `ALTER TYPE "${oldEnumType.schema}"."${
                        oldEnumType.name
                    }" RENAME TO ${this.buildEnumName(
                        newTable,
                        column,
                        false,
                    )}`,
                ),
            )
            downQueries.push(
                new Query(
                    `ALTER TYPE ${this.buildEnumName(
                        newTable,
                        column,
                    )} RENAME TO "${oldEnumType.name}"`,
                ),
            )
        }
        await this.executeQueries(upQueries, downQueries)
    }

    /**
     * Creates a new column from the column in the table.
     */
    async addColumn(
        tableOrName: Table | string,
        column: TableColumn,
    ): Promise<void> {
        const table = InstanceChecker.isTable(tableOrName)
            ? tableOrName
            : await this.getCachedTable(tableOrName)
        const clonedTable = table.clone()
        const upQueries: Query[] = []
        const downQueries: Query[] = []

        if (column.type === "enum" || column.type === "simple-enum") {
            const hasEnum = await this.hasEnumType(table, column)
            if (!hasEnum) {
                upQueries.push(this.createEnumTypeSql(table, column))
                downQueries.push(this.dropEnumTypeSql(table, column))
            }
        }

        upQueries.push(
            new Query(
                `ALTER TABLE ${this.escapePath(
                    table,
                )} ADD ${this.buildCreateColumnSql(table, column)}`,
            ),
        )
        downQueries.push(
            new Query(
                `ALTER TABLE ${this.escapePath(table)} DROP COLUMN "${
                    column.name
                }"`,
            ),
        )

        // create or update primary key constraint
        if (column.isPrimary) {
            const primaryColumns = clonedTable.primaryColumns
            // if table already have primary key, me must drop it and recreate again
            if (primaryColumns.length > 0) {
                const pkName = primaryColumns[0].primaryKeyConstraintName
                    ? primaryColumns[0].primaryKeyConstraintName
                    : this.connection.namingStrategy.primaryKeyName(
                          clonedTable,
                          primaryColumns.map((column) => column.name),
                      )

                const columnNames = primaryColumns
                    .map((column) => `"${column.name}"`)
                    .join(", ")

                upQueries.push(
                    new Query(
                        `ALTER TABLE ${this.escapePath(
                            table,
                        )} DROP CONSTRAINT "${pkName}"`,
                    ),
                )
                downQueries.push(
                    new Query(
                        `ALTER TABLE ${this.escapePath(
                            table,
                        )} ADD CONSTRAINT "${pkName}" PRIMARY KEY (${columnNames})`,
                    ),
                )
            }

            primaryColumns.push(column)
            const pkName = primaryColumns[0].primaryKeyConstraintName
                ? primaryColumns[0].primaryKeyConstraintName
                : this.connection.namingStrategy.primaryKeyName(
                      clonedTable,
                      primaryColumns.map((column) => column.name),
                  )

            const columnNames = primaryColumns
                .map((column) => `"${column.name}"`)
                .join(", ")

            upQueries.push(
                new Query(
                    `ALTER TABLE ${this.escapePath(
                        table,
                    )} ADD CONSTRAINT "${pkName}" PRIMARY KEY (${columnNames})`,
                ),
            )
            downQueries.push(
                new Query(
                    `ALTER TABLE ${this.escapePath(
                        table,
                    )} DROP CONSTRAINT "${pkName}"`,
                ),
            )
        }

        // create column index
        const columnIndex = clonedTable.indices.find(
            (index) =>
                index.columnNames.length === 1 &&
                index.columnNames[0] === column.name,
        )
        if (columnIndex) {
            upQueries.push(this.createIndexSql(table, columnIndex))
            downQueries.push(this.dropIndexSql(table, columnIndex))
        }

        // create unique constraint
        if (column.isUnique) {
            const uniqueConstraint = new TableUnique({
                name: this.connection.namingStrategy.uniqueConstraintName(
                    table,
                    [column.name],
                ),
                columnNames: [column.name],
            })
            clonedTable.uniques.push(uniqueConstraint)
            upQueries.push(
                new Query(
                    `ALTER TABLE ${this.escapePath(table)} ADD CONSTRAINT "${
                        uniqueConstraint.name
                    }" UNIQUE ("${column.name}")`,
                ),
            )
            downQueries.push(
                new Query(
                    `ALTER TABLE ${this.escapePath(table)} DROP CONSTRAINT "${
                        uniqueConstraint.name
                    }"`,
                ),
            )
        }

        if (column.generatedType === "STORED" && column.asExpression) {
            const tableNameWithSchema = (
                await this.getTableNameWithSchema(table.name)
            ).split(".")
            const tableName = tableNameWithSchema[1]
            const schema = tableNameWithSchema[0]

            const insertQuery = this.insertTypeormMetadataSql({
                database: this.driver.database,
                schema,
                table: tableName,
                type: MetadataTableType.GENERATED_COLUMN,
                name: column.name,
                value: column.asExpression,
            })

            const deleteQuery = this.deleteTypeormMetadataSql({
                database: this.driver.database,
                schema,
                table: tableName,
                type: MetadataTableType.GENERATED_COLUMN,
                name: column.name,
            })

            upQueries.push(insertQuery)
            downQueries.push(deleteQuery)
        }

        // create column's comment
        if (column.comment) {
            upQueries.push(
                new Query(
                    `COMMENT ON COLUMN ${this.escapePath(table)}."${
                        column.name
                    }" IS ${this.escapeComment(column.comment)}`,
                ),
            )
            downQueries.push(
                new Query(
                    `COMMENT ON COLUMN ${this.escapePath(table)}."${
                        column.name
                    }" IS ${this.escapeComment(column.comment)}`,
                ),
            )
        }

        await this.executeQueries(upQueries, downQueries)

        clonedTable.addColumn(column)
        this.replaceCachedTable(table, clonedTable)
    }

    /**
     * Creates a new columns from the column in the table.
     */
    async addColumns(
        tableOrName: Table | string,
        columns: TableColumn[],
    ): Promise<void> {
        for (const column of columns) {
            await this.addColumn(tableOrName, column)
        }
    }

    /**
     * Renames column in the given table.
     */
    async renameColumn(
        tableOrName: Table | string,
        oldTableColumnOrName: TableColumn | string,
        newTableColumnOrName: TableColumn | string,
    ): Promise<void> {
        const table = InstanceChecker.isTable(tableOrName)
            ? tableOrName
            : await this.getCachedTable(tableOrName)
        const oldColumn = InstanceChecker.isTableColumn(oldTableColumnOrName)
            ? oldTableColumnOrName
            : table.columns.find((c) => c.name === oldTableColumnOrName)
        if (!oldColumn)
            throw new TypeORMError(
                `Column "${oldTableColumnOrName}" was not found in the "${table.name}" table.`,
            )

        let newColumn
        if (InstanceChecker.isTableColumn(newTableColumnOrName)) {
            newColumn = newTableColumnOrName
        } else {
            newColumn = oldColumn.clone()
            newColumn.name = newTableColumnOrName
        }

        return this.changeColumn(table, oldColumn, newColumn)
    }

    /**
     * Changes a column in the table.
     */
    async changeColumn(
        tableOrName: Table | string,
        oldTableColumnOrName: TableColumn | string,
        newColumn: TableColumn,
    ): Promise<void> {
        const table = InstanceChecker.isTable(tableOrName)
            ? tableOrName
            : await this.getCachedTable(tableOrName)
        let clonedTable = table.clone()
        const upQueries: Query[] = []
        const downQueries: Query[] = []
        let defaultValueChanged = false

        const oldColumn = InstanceChecker.isTableColumn(oldTableColumnOrName)
            ? oldTableColumnOrName
            : table.columns.find(
                  (column) => column.name === oldTableColumnOrName,
              )
        if (!oldColumn)
            throw new TypeORMError(
                `Column "${oldTableColumnOrName}" was not found in the "${table.name}" table.`,
            )

        if (
            oldColumn.type !== newColumn.type ||
            oldColumn.length !== newColumn.length ||
            newColumn.isArray !== oldColumn.isArray ||
            (!oldColumn.generatedType &&
                newColumn.generatedType === "STORED") ||
            (oldColumn.asExpression !== newColumn.asExpression &&
                newColumn.generatedType === "STORED")
        ) {
            // To avoid data conversion, we just recreate column
            await this.dropColumn(table, oldColumn)
            await this.addColumn(table, newColumn)

            // update cloned table
            clonedTable = table.clone()
        } else {
            if (oldColumn.name !== newColumn.name) {
                // rename column
                upQueries.push(
                    new Query(
                        `ALTER TABLE ${this.escapePath(table)} RENAME COLUMN "${
                            oldColumn.name
                        }" TO "${newColumn.name}"`,
                    ),
                )
                downQueries.push(
                    new Query(
                        `ALTER TABLE ${this.escapePath(table)} RENAME COLUMN "${
                            newColumn.name
                        }" TO "${oldColumn.name}"`,
                    ),
                )

                // rename ENUM type
                if (
                    oldColumn.type === "enum" ||
                    oldColumn.type === "simple-enum"
                ) {
                    const oldEnumType = await this.getUserDefinedTypeName(
                        table,
                        oldColumn,
                    )
                    upQueries.push(
                        new Query(
                            `ALTER TYPE "${oldEnumType.schema}"."${
                                oldEnumType.name
                            }" RENAME TO ${this.buildEnumName(
                                table,
                                newColumn,
                                false,
                            )}`,
                        ),
                    )
                    downQueries.push(
                        new Query(
                            `ALTER TYPE ${this.buildEnumName(
                                table,
                                newColumn,
                            )} RENAME TO "${oldEnumType.name}"`,
                        ),
                    )
                }

                // rename column primary key constraint
                if (
                    oldColumn.isPrimary === true &&
                    !oldColumn.primaryKeyConstraintName
                ) {
                    const primaryColumns = clonedTable.primaryColumns

                    // build old primary constraint name
                    const columnNames = primaryColumns.map(
                        (column) => column.name,
                    )
                    const oldPkName =
                        this.connection.namingStrategy.primaryKeyName(
                            clonedTable,
                            columnNames,
                        )

                    // replace old column name with new column name
                    columnNames.splice(columnNames.indexOf(oldColumn.name), 1)
                    columnNames.push(newColumn.name)

                    // build new primary constraint name
                    const newPkName =
                        this.connection.namingStrategy.primaryKeyName(
                            clonedTable,
                            columnNames,
                        )

                    upQueries.push(
                        new Query(
                            `ALTER TABLE ${this.escapePath(
                                table,
                            )} RENAME CONSTRAINT "${oldPkName}" TO "${newPkName}"`,
                        ),
                    )
                    downQueries.push(
                        new Query(
                            `ALTER TABLE ${this.escapePath(
                                table,
                            )} RENAME CONSTRAINT "${newPkName}" TO "${oldPkName}"`,
                        ),
                    )
                }

                // rename column sequence
                if (
                    oldColumn.isGenerated === true &&
                    newColumn.generationStrategy === "increment"
                ) {
                    const sequencePath = this.buildSequencePath(
                        table,
                        oldColumn.name,
                    )
                    const sequenceName = this.buildSequenceName(
                        table,
                        oldColumn.name,
                    )

                    const newSequencePath = this.buildSequencePath(
                        table,
                        newColumn.name,
                    )
                    const newSequenceName = this.buildSequenceName(
                        table,
                        newColumn.name,
                    )

                    const up = `ALTER SEQUENCE ${this.escapePath(
                        sequencePath,
                    )} RENAME TO "${newSequenceName}"`
                    const down = `ALTER SEQUENCE ${this.escapePath(
                        newSequencePath,
                    )} RENAME TO "${sequenceName}"`

                    upQueries.push(new Query(up))
                    downQueries.push(new Query(down))
                }

                // rename unique constraints
                clonedTable.findColumnUniques(oldColumn).forEach((unique) => {
                    const oldUniqueName =
                        this.connection.namingStrategy.uniqueConstraintName(
                            clonedTable,
                            unique.columnNames,
                        )

                    // Skip renaming if Unique has user defined constraint name
                    if (unique.name !== oldUniqueName) return

                    // build new constraint name
                    unique.columnNames.splice(
                        unique.columnNames.indexOf(oldColumn.name),
                        1,
                    )
                    unique.columnNames.push(newColumn.name)
                    const newUniqueName =
                        this.connection.namingStrategy.uniqueConstraintName(
                            clonedTable,
                            unique.columnNames,
                        )

                    // build queries
                    upQueries.push(
                        new Query(
                            `ALTER TABLE ${this.escapePath(
                                table,
                            )} RENAME CONSTRAINT "${
                                unique.name
                            }" TO "${newUniqueName}"`,
                        ),
                    )
                    downQueries.push(
                        new Query(
                            `ALTER TABLE ${this.escapePath(
                                table,
                            )} RENAME CONSTRAINT "${newUniqueName}" TO "${
                                unique.name
                            }"`,
                        ),
                    )

                    // replace constraint name
                    unique.name = newUniqueName
                })

                // rename index constraints
                clonedTable.findColumnIndices(oldColumn).forEach((index) => {
                    const oldIndexName =
                        this.connection.namingStrategy.indexName(
                            clonedTable,
                            index.columnNames,
                            index.where,
                        )

                    // Skip renaming if Index has user defined constraint name
                    if (index.name !== oldIndexName) return

                    // build new constraint name
                    index.columnNames.splice(
                        index.columnNames.indexOf(oldColumn.name),
                        1,
                    )
                    index.columnNames.push(newColumn.name)
                    const { schema } = this.driver.parseTableName(table)
                    const newIndexName =
                        this.connection.namingStrategy.indexName(
                            clonedTable,
                            index.columnNames,
                            index.where,
                        )

                    // build queries
                    const up = schema
                        ? `ALTER INDEX "${schema}"."${index.name}" RENAME TO "${newIndexName}"`
                        : `ALTER INDEX "${index.name}" RENAME TO "${newIndexName}"`
                    const down = schema
                        ? `ALTER INDEX "${schema}"."${newIndexName}" RENAME TO "${index.name}"`
                        : `ALTER INDEX "${newIndexName}" RENAME TO "${index.name}"`

                    upQueries.push(new Query(up))
                    downQueries.push(new Query(down))

                    // replace constraint name
                    index.name = newIndexName
                })

                // rename foreign key constraints
                clonedTable
                    .findColumnForeignKeys(oldColumn)
                    .forEach((foreignKey) => {
                        const foreignKeyName =
                            this.connection.namingStrategy.foreignKeyName(
                                clonedTable,
                                foreignKey.columnNames,
                                this.getTablePath(foreignKey),
                                foreignKey.referencedColumnNames,
                            )

                        // Skip renaming if foreign key has user defined constraint name
                        if (foreignKey.name !== foreignKeyName) return

                        // build new constraint name
                        foreignKey.columnNames.splice(
                            foreignKey.columnNames.indexOf(oldColumn.name),
                            1,
                        )
                        foreignKey.columnNames.push(newColumn.name)
                        const newForeignKeyName =
                            this.connection.namingStrategy.foreignKeyName(
                                clonedTable,
                                foreignKey.columnNames,
                                this.getTablePath(foreignKey),
                                foreignKey.referencedColumnNames,
                            )

                        // build queries
                        upQueries.push(
                            new Query(
                                `ALTER TABLE ${this.escapePath(
                                    table,
                                )} RENAME CONSTRAINT "${
                                    foreignKey.name
                                }" TO "${newForeignKeyName}"`,
                            ),
                        )
                        downQueries.push(
                            new Query(
                                `ALTER TABLE ${this.escapePath(
                                    table,
                                )} RENAME CONSTRAINT "${newForeignKeyName}" TO "${
                                    foreignKey.name
                                }"`,
                            ),
                        )

                        // replace constraint name
                        foreignKey.name = newForeignKeyName
                    })

                // rename old column in the Table object
                const oldTableColumn = clonedTable.columns.find(
                    (column) => column.name === oldColumn.name,
                )
                clonedTable.columns[
                    clonedTable.columns.indexOf(oldTableColumn!)
                ].name = newColumn.name
                oldColumn.name = newColumn.name
            }

            if (
                newColumn.precision !== oldColumn.precision ||
                newColumn.scale !== oldColumn.scale
            ) {
                upQueries.push(
                    new Query(
                        `ALTER TABLE ${this.escapePath(table)} ALTER COLUMN "${
                            newColumn.name
                        }" TYPE ${this.driver.createFullType(newColumn)}`,
                    ),
                )
                downQueries.push(
                    new Query(
                        `ALTER TABLE ${this.escapePath(table)} ALTER COLUMN "${
                            newColumn.name
                        }" TYPE ${this.driver.createFullType(oldColumn)}`,
                    ),
                )
            }

            if (
                (newColumn.type === "enum" ||
                    newColumn.type === "simple-enum") &&
                (oldColumn.type === "enum" ||
                    oldColumn.type === "simple-enum") &&
                (!OrmUtils.isArraysEqual(newColumn.enum!, oldColumn.enum!) ||
                    newColumn.enumName !== oldColumn.enumName)
            ) {
                const arraySuffix = newColumn.isArray ? "[]" : ""

                // "public"."new_enum"
                const newEnumName = this.buildEnumName(table, newColumn)

                // "public"."old_enum"
                const oldEnumName = this.buildEnumName(table, oldColumn)

                // "old_enum"
                const oldEnumNameWithoutSchema = this.buildEnumName(
                    table,
                    oldColumn,
                    false,
                )

                //"public"."old_enum_old"
                const oldEnumNameWithSchema_old = this.buildEnumName(
                    table,
                    oldColumn,
                    true,
                    false,
                    true,
                )

                //"old_enum_old"
                const oldEnumNameWithoutSchema_old = this.buildEnumName(
                    table,
                    oldColumn,
                    false,
                    false,
                    true,
                )

                // rename old ENUM
                upQueries.push(
                    new Query(
                        `ALTER TYPE ${oldEnumName} RENAME TO ${oldEnumNameWithoutSchema_old}`,
                    ),
                )
                downQueries.push(
                    new Query(
                        `ALTER TYPE ${oldEnumNameWithSchema_old} RENAME TO ${oldEnumNameWithoutSchema}`,
                    ),
                )

                // create new ENUM
                upQueries.push(
                    this.createEnumTypeSql(table, newColumn, newEnumName),
                )
                downQueries.push(
                    this.dropEnumTypeSql(table, newColumn, newEnumName),
                )

                // if column have default value, we must drop it to avoid issues with type casting
                if (
                    oldColumn.default !== null &&
                    oldColumn.default !== undefined
                ) {
                    // mark default as changed to prevent double update
                    defaultValueChanged = true
                    upQueries.push(
                        new Query(
                            `ALTER TABLE ${this.escapePath(
                                table,
                            )} ALTER COLUMN "${oldColumn.name}" DROP DEFAULT`,
                        ),
                    )
                    downQueries.push(
                        new Query(
                            `ALTER TABLE ${this.escapePath(
                                table,
                            )} ALTER COLUMN "${oldColumn.name}" SET DEFAULT ${
                                oldColumn.default
                            }`,
                        ),
                    )
                }

                // build column types
                const upType = `${newEnumName}${arraySuffix} USING "${newColumn.name}"::"text"::${newEnumName}${arraySuffix}`
                const downType = `${oldEnumNameWithSchema_old}${arraySuffix} USING "${newColumn.name}"::"text"::${oldEnumNameWithSchema_old}${arraySuffix}`

                // update column to use new type
                upQueries.push(
                    new Query(
                        `ALTER TABLE ${this.escapePath(table)} ALTER COLUMN "${
                            newColumn.name
                        }" TYPE ${upType}`,
                    ),
                )
                downQueries.push(
                    new Query(
                        `ALTER TABLE ${this.escapePath(table)} ALTER COLUMN "${
                            newColumn.name
                        }" TYPE ${downType}`,
                    ),
                )

                // restore column default or create new one
                if (
                    newColumn.default !== null &&
                    newColumn.default !== undefined
                ) {
                    upQueries.push(
                        new Query(
                            `ALTER TABLE ${this.escapePath(
                                table,
                            )} ALTER COLUMN "${newColumn.name}" SET DEFAULT ${
                                newColumn.default
                            }`,
                        ),
                    )
                    downQueries.push(
                        new Query(
                            `ALTER TABLE ${this.escapePath(
                                table,
                            )} ALTER COLUMN "${newColumn.name}" DROP DEFAULT`,
                        ),
                    )
                }

                // remove old ENUM
                upQueries.push(
                    this.dropEnumTypeSql(
                        table,
                        oldColumn,
                        oldEnumNameWithSchema_old,
                    ),
                )
                downQueries.push(
                    this.createEnumTypeSql(
                        table,
                        oldColumn,
                        oldEnumNameWithSchema_old,
                    ),
                )
            }

            if (oldColumn.isNullable !== newColumn.isNullable) {
                if (newColumn.isNullable) {
                    upQueries.push(
                        new Query(
                            `ALTER TABLE ${this.escapePath(
                                table,
                            )} ALTER COLUMN "${oldColumn.name}" DROP NOT NULL`,
                        ),
                    )
                    downQueries.push(
                        new Query(
                            `ALTER TABLE ${this.escapePath(
                                table,
                            )} ALTER COLUMN "${oldColumn.name}" SET NOT NULL`,
                        ),
                    )
                } else {
                    upQueries.push(
                        new Query(
                            `ALTER TABLE ${this.escapePath(
                                table,
                            )} ALTER COLUMN "${oldColumn.name}" SET NOT NULL`,
                        ),
                    )
                    downQueries.push(
                        new Query(
                            `ALTER TABLE ${this.escapePath(
                                table,
                            )} ALTER COLUMN "${oldColumn.name}" DROP NOT NULL`,
                        ),
                    )
                }
            }

            if (oldColumn.comment !== newColumn.comment) {
                upQueries.push(
                    new Query(
                        `COMMENT ON COLUMN ${this.escapePath(table)}."${
                            oldColumn.name
                        }" IS ${this.escapeComment(newColumn.comment)}`,
                    ),
                )
                downQueries.push(
                    new Query(
                        `COMMENT ON COLUMN ${this.escapePath(table)}."${
                            newColumn.name
                        }" IS ${this.escapeComment(oldColumn.comment)}`,
                    ),
                )
            }

            if (newColumn.isPrimary !== oldColumn.isPrimary) {
                const primaryColumns = clonedTable.primaryColumns

                // if primary column state changed, we must always drop existed constraint.
                if (primaryColumns.length > 0) {
                    const pkName = primaryColumns[0].primaryKeyConstraintName
                        ? primaryColumns[0].primaryKeyConstraintName
                        : this.connection.namingStrategy.primaryKeyName(
                              clonedTable,
                              primaryColumns.map((column) => column.name),
                          )

                    const columnNames = primaryColumns
                        .map((column) => `"${column.name}"`)
                        .join(", ")

                    upQueries.push(
                        new Query(
                            `ALTER TABLE ${this.escapePath(
                                table,
                            )} DROP CONSTRAINT "${pkName}"`,
                        ),
                    )
                    downQueries.push(
                        new Query(
                            `ALTER TABLE ${this.escapePath(
                                table,
                            )} ADD CONSTRAINT "${pkName}" PRIMARY KEY (${columnNames})`,
                        ),
                    )
                }

                if (newColumn.isPrimary === true) {
                    primaryColumns.push(newColumn)
                    // update column in table
                    const column = clonedTable.columns.find(
                        (column) => column.name === newColumn.name,
                    )
                    column!.isPrimary = true
                    const pkName = primaryColumns[0].primaryKeyConstraintName
                        ? primaryColumns[0].primaryKeyConstraintName
                        : this.connection.namingStrategy.primaryKeyName(
                              clonedTable,
                              primaryColumns.map((column) => column.name),
                          )

                    const columnNames = primaryColumns
                        .map((column) => `"${column.name}"`)
                        .join(", ")

                    upQueries.push(
                        new Query(
                            `ALTER TABLE ${this.escapePath(
                                table,
                            )} ADD CONSTRAINT "${pkName}" PRIMARY KEY (${columnNames})`,
                        ),
                    )
                    downQueries.push(
                        new Query(
                            `ALTER TABLE ${this.escapePath(
                                table,
                            )} DROP CONSTRAINT "${pkName}"`,
                        ),
                    )
                } else {
                    const primaryColumn = primaryColumns.find(
                        (c) => c.name === newColumn.name,
                    )
                    primaryColumns.splice(
                        primaryColumns.indexOf(primaryColumn!),
                        1,
                    )

                    // update column in table
                    const column = clonedTable.columns.find(
                        (column) => column.name === newColumn.name,
                    )
                    column!.isPrimary = false

                    // if we have another primary keys, we must recreate constraint.
                    if (primaryColumns.length > 0) {
                        const pkName = primaryColumns[0]
                            .primaryKeyConstraintName
                            ? primaryColumns[0].primaryKeyConstraintName
                            : this.connection.namingStrategy.primaryKeyName(
                                  clonedTable,
                                  primaryColumns.map((column) => column.name),
                              )

                        const columnNames = primaryColumns
                            .map((column) => `"${column.name}"`)
                            .join(", ")

                        upQueries.push(
                            new Query(
                                `ALTER TABLE ${this.escapePath(
                                    table,
                                )} ADD CONSTRAINT "${pkName}" PRIMARY KEY (${columnNames})`,
                            ),
                        )
                        downQueries.push(
                            new Query(
                                `ALTER TABLE ${this.escapePath(
                                    table,
                                )} DROP CONSTRAINT "${pkName}"`,
                            ),
                        )
                    }
                }
            }

            if (newColumn.isUnique !== oldColumn.isUnique) {
                if (newColumn.isUnique === true) {
                    const uniqueConstraint = new TableUnique({
                        name: this.connection.namingStrategy.uniqueConstraintName(
                            table,
                            [newColumn.name],
                        ),
                        columnNames: [newColumn.name],
                    })
                    clonedTable.uniques.push(uniqueConstraint)
                    upQueries.push(
                        new Query(
                            `ALTER TABLE ${this.escapePath(
                                table,
                            )} ADD CONSTRAINT "${
                                uniqueConstraint.name
                            }" UNIQUE ("${newColumn.name}")`,
                        ),
                    )
                    downQueries.push(
                        new Query(
                            `ALTER TABLE ${this.escapePath(
                                table,
                            )} DROP CONSTRAINT "${uniqueConstraint.name}"`,
                        ),
                    )
                } else {
                    const uniqueConstraint = clonedTable.uniques.find(
                        (unique) => {
                            return (
                                unique.columnNames.length === 1 &&
                                !!unique.columnNames.find(
                                    (columnName) =>
                                        columnName === newColumn.name,
                                )
                            )
                        },
                    )
                    clonedTable.uniques.splice(
                        clonedTable.uniques.indexOf(uniqueConstraint!),
                        1,
                    )
                    upQueries.push(
                        new Query(
                            `ALTER TABLE ${this.escapePath(
                                table,
                            )} DROP CONSTRAINT "${uniqueConstraint!.name}"`,
                        ),
                    )
                    downQueries.push(
                        new Query(
                            `ALTER TABLE ${this.escapePath(
                                table,
                            )} ADD CONSTRAINT "${
                                uniqueConstraint!.name
                            }" UNIQUE ("${newColumn.name}")`,
                        ),
                    )
                }
            }

            if (oldColumn.isGenerated !== newColumn.isGenerated) {
                // if old column was "generated", we should clear defaults
                if (oldColumn.isGenerated) {
                    if (oldColumn.generationStrategy === "uuid") {
                        upQueries.push(
                            new Query(
                                `ALTER TABLE ${this.escapePath(
                                    table,
                                )} ALTER COLUMN "${
                                    oldColumn.name
                                }" DROP DEFAULT`,
                            ),
                        )
                        downQueries.push(
                            new Query(
                                `ALTER TABLE ${this.escapePath(
                                    table,
                                )} ALTER COLUMN "${
                                    oldColumn.name
                                }" SET DEFAULT ${this.driver.uuidGenerator}`,
                            ),
                        )
                    } else if (oldColumn.generationStrategy === "increment") {
                        upQueries.push(
                            new Query(
                                `ALTER TABLE ${this.escapePath(
                                    table,
                                )} ALTER COLUMN "${
                                    newColumn.name
                                }" DROP DEFAULT`,
                            ),
                        )
                        downQueries.push(
                            new Query(
                                `ALTER TABLE ${this.escapePath(
                                    table,
                                )} ALTER COLUMN "${
                                    newColumn.name
                                }" SET DEFAULT nextval('${this.escapePath(
                                    this.buildSequencePath(table, newColumn),
                                )}')`,
                            ),
                        )

                        upQueries.push(
                            new Query(
                                `DROP SEQUENCE ${this.escapePath(
                                    this.buildSequencePath(table, newColumn),
                                )}`,
                            ),
                        )
                        downQueries.push(
                            new Query(
                                `CREATE SEQUENCE IF NOT EXISTS ${this.escapePath(
                                    this.buildSequencePath(table, newColumn),
                                )} OWNED BY ${this.escapePath(table)}."${
                                    newColumn.name
                                }"`,
                            ),
                        )
                    }
                }

                if (newColumn.generationStrategy === "uuid") {
                    if (newColumn.isGenerated === true) {
                        upQueries.push(
                            new Query(
                                `ALTER TABLE ${this.escapePath(
                                    table,
                                )} ALTER COLUMN "${
                                    newColumn.name
                                }" SET DEFAULT ${this.driver.uuidGenerator}`,
                            ),
                        )
                        downQueries.push(
                            new Query(
                                `ALTER TABLE ${this.escapePath(
                                    table,
                                )} ALTER COLUMN "${
                                    newColumn.name
                                }" DROP DEFAULT`,
                            ),
                        )
                    } else {
                        upQueries.push(
                            new Query(
                                `ALTER TABLE ${this.escapePath(
                                    table,
                                )} ALTER COLUMN "${
                                    newColumn.name
                                }" DROP DEFAULT`,
                            ),
                        )
                        downQueries.push(
                            new Query(
                                `ALTER TABLE ${this.escapePath(
                                    table,
                                )} ALTER COLUMN "${
                                    newColumn.name
                                }" SET DEFAULT ${this.driver.uuidGenerator}`,
                            ),
                        )
                    }
                } else if (newColumn.generationStrategy === "increment") {
                    if (newColumn.isGenerated === true) {
                        upQueries.push(
                            new Query(
                                `CREATE SEQUENCE IF NOT EXISTS ${this.escapePath(
                                    this.buildSequencePath(table, newColumn),
                                )} OWNED BY ${this.escapePath(table)}."${
                                    newColumn.name
                                }"`,
                            ),
                        )
                        downQueries.push(
                            new Query(
                                `DROP SEQUENCE ${this.escapePath(
                                    this.buildSequencePath(table, newColumn),
                                )}`,
                            ),
                        )

                        upQueries.push(
                            new Query(
                                `ALTER TABLE ${this.escapePath(
                                    table,
                                )} ALTER COLUMN "${
                                    newColumn.name
                                }" SET DEFAULT nextval('${this.escapePath(
                                    this.buildSequencePath(table, newColumn),
                                )}')`,
                            ),
                        )
                        downQueries.push(
                            new Query(
                                `ALTER TABLE ${this.escapePath(
                                    table,
                                )} ALTER COLUMN "${
                                    newColumn.name
                                }" DROP DEFAULT`,
                            ),
                        )
                    } else {
                        upQueries.push(
                            new Query(
                                `ALTER TABLE ${this.escapePath(
                                    table,
                                )} ALTER COLUMN "${
                                    newColumn.name
                                }" DROP DEFAULT`,
                            ),
                        )
                        downQueries.push(
                            new Query(
                                `ALTER TABLE ${this.escapePath(
                                    table,
                                )} ALTER COLUMN "${
                                    newColumn.name
                                }" SET DEFAULT nextval('${this.escapePath(
                                    this.buildSequencePath(table, newColumn),
                                )}')`,
                            ),
                        )

                        upQueries.push(
                            new Query(
                                `DROP SEQUENCE ${this.escapePath(
                                    this.buildSequencePath(table, newColumn),
                                )}`,
                            ),
                        )
                        downQueries.push(
                            new Query(
                                `CREATE SEQUENCE IF NOT EXISTS ${this.escapePath(
                                    this.buildSequencePath(table, newColumn),
                                )} OWNED BY ${this.escapePath(table)}."${
                                    newColumn.name
                                }"`,
                            ),
                        )
                    }
                }
            }

            // the default might have changed when the enum changed
            if (
                newColumn.default !== oldColumn.default &&
                !defaultValueChanged
            ) {
                if (
                    newColumn.default !== null &&
                    newColumn.default !== undefined
                ) {
                    upQueries.push(
                        new Query(
                            `ALTER TABLE ${this.escapePath(
                                table,
                            )} ALTER COLUMN "${newColumn.name}" SET DEFAULT ${
                                newColumn.default
                            }`,
                        ),
                    )

                    if (
                        oldColumn.default !== null &&
                        oldColumn.default !== undefined
                    ) {
                        downQueries.push(
                            new Query(
                                `ALTER TABLE ${this.escapePath(
                                    table,
                                )} ALTER COLUMN "${
                                    newColumn.name
                                }" SET DEFAULT ${oldColumn.default}`,
                            ),
                        )
                    } else {
                        downQueries.push(
                            new Query(
                                `ALTER TABLE ${this.escapePath(
                                    table,
                                )} ALTER COLUMN "${
                                    newColumn.name
                                }" DROP DEFAULT`,
                            ),
                        )
                    }
                } else if (
                    oldColumn.default !== null &&
                    oldColumn.default !== undefined
                ) {
                    upQueries.push(
                        new Query(
                            `ALTER TABLE ${this.escapePath(
                                table,
                            )} ALTER COLUMN "${newColumn.name}" DROP DEFAULT`,
                        ),
                    )
                    downQueries.push(
                        new Query(
                            `ALTER TABLE ${this.escapePath(
                                table,
                            )} ALTER COLUMN "${newColumn.name}" SET DEFAULT ${
                                oldColumn.default
                            }`,
                        ),
                    )
                }
            }

            if (
                (newColumn.spatialFeatureType || "").toLowerCase() !==
                    (oldColumn.spatialFeatureType || "").toLowerCase() ||
                newColumn.srid !== oldColumn.srid
            ) {
                upQueries.push(
                    new Query(
                        `ALTER TABLE ${this.escapePath(table)} ALTER COLUMN "${
                            newColumn.name
                        }" TYPE ${this.driver.createFullType(newColumn)}`,
                    ),
                )
                downQueries.push(
                    new Query(
                        `ALTER TABLE ${this.escapePath(table)} ALTER COLUMN "${
                            newColumn.name
                        }" TYPE ${this.driver.createFullType(oldColumn)}`,
                    ),
                )
            }

            if (newColumn.generatedType !== oldColumn.generatedType) {
                // Convert generated column data to normal column
                if (
                    !newColumn.generatedType ||
                    newColumn.generatedType === "VIRTUAL"
                ) {
                    // We can copy the generated data to the new column
                    const tableNameWithSchema = (
                        await this.getTableNameWithSchema(table.name)
                    ).split(".")
                    const tableName = tableNameWithSchema[1]
                    const schema = tableNameWithSchema[0]

                    upQueries.push(
                        new Query(
                            `ALTER TABLE ${this.escapePath(
                                table,
                            )} RENAME COLUMN "${oldColumn.name}" TO "TEMP_OLD_${
                                oldColumn.name
                            }"`,
                        ),
                    )
                    upQueries.push(
                        new Query(
                            `ALTER TABLE ${this.escapePath(
                                table,
                            )} ADD ${this.buildCreateColumnSql(
                                table,
                                newColumn,
                            )}`,
                        ),
                    )
                    upQueries.push(
                        new Query(
                            `UPDATE ${this.escapePath(table)} SET "${
                                newColumn.name
                            }" = "TEMP_OLD_${oldColumn.name}"`,
                        ),
                    )
                    upQueries.push(
                        new Query(
                            `ALTER TABLE ${this.escapePath(
                                table,
                            )} DROP COLUMN "TEMP_OLD_${oldColumn.name}"`,
                        ),
                    )
                    upQueries.push(
                        this.deleteTypeormMetadataSql({
                            database: this.driver.database,
                            schema,
                            table: tableName,
                            type: MetadataTableType.GENERATED_COLUMN,
                            name: oldColumn.name,
                        }),
                    )
                    // However, we can't copy it back on downgrade. It needs to regenerate.
                    downQueries.push(
                        this.insertTypeormMetadataSql({
                            database: this.driver.database,
                            schema,
                            table: tableName,
                            type: MetadataTableType.GENERATED_COLUMN,
                            name: oldColumn.name,
                            value: oldColumn.asExpression,
                        }),
                    )
                    downQueries.push(
                        new Query(
                            `ALTER TABLE ${this.escapePath(
                                table,
                            )} ADD ${this.buildCreateColumnSql(
                                table,
                                oldColumn,
                            )}`,
                        ),
                    )
                    downQueries.push(
                        new Query(
                            `ALTER TABLE ${this.escapePath(
                                table,
                            )} DROP COLUMN "${newColumn.name}"`,
                        ),
                    )
                    // downQueries.push(
                    //     this.deleteTypeormMetadataSql({
                    //         database: this.driver.database,
                    //         schema,
                    //         table: tableName,
                    //         type: MetadataTableType.GENERATED_COLUMN,
                    //         name: newColumn.name,
                    //     }),
                    // )
                }
            }
        }

        await this.executeQueries(upQueries, downQueries)
        this.replaceCachedTable(table, clonedTable)
    }

    /**
     * Changes a column in the table.
     */
    async changeColumns(
        tableOrName: Table | string,
        changedColumns: { newColumn: TableColumn; oldColumn: TableColumn }[],
    ): Promise<void> {
        for (const { oldColumn, newColumn } of changedColumns) {
            await this.changeColumn(tableOrName, oldColumn, newColumn)
        }
    }

    /**
     * Drops column in the table.
     */
    async dropColumn(
        tableOrName: Table | string,
        columnOrName: TableColumn | string,
    ): Promise<void> {
        const table = InstanceChecker.isTable(tableOrName)
            ? tableOrName
            : await this.getCachedTable(tableOrName)
        const column = InstanceChecker.isTableColumn(columnOrName)
            ? columnOrName
            : table.findColumnByName(columnOrName)
        if (!column)
            throw new TypeORMError(
                `Column "${columnOrName}" was not found in table "${table.name}"`,
            )

        const clonedTable = table.clone()
        const upQueries: Query[] = []
        const downQueries: Query[] = []

        // drop primary key constraint
        if (column.isPrimary) {
            const pkName = column.primaryKeyConstraintName
                ? column.primaryKeyConstraintName
                : this.connection.namingStrategy.primaryKeyName(
                      clonedTable,
                      clonedTable.primaryColumns.map((column) => column.name),
                  )

            const columnNames = clonedTable.primaryColumns
                .map((primaryColumn) => `"${primaryColumn.name}"`)
                .join(", ")

            upQueries.push(
                new Query(
                    `ALTER TABLE ${this.escapePath(
                        clonedTable,
                    )} DROP CONSTRAINT "${pkName}"`,
                ),
            )
            downQueries.push(
                new Query(
                    `ALTER TABLE ${this.escapePath(
                        clonedTable,
                    )} ADD CONSTRAINT "${pkName}" PRIMARY KEY (${columnNames})`,
                ),
            )

            // update column in table
            const tableColumn = clonedTable.findColumnByName(column.name)
            tableColumn!.isPrimary = false

            // if primary key have multiple columns, we must recreate it without dropped column
            if (clonedTable.primaryColumns.length > 0) {
                const pkName = clonedTable.primaryColumns[0]
                    .primaryKeyConstraintName
                    ? clonedTable.primaryColumns[0].primaryKeyConstraintName
                    : this.connection.namingStrategy.primaryKeyName(
                          clonedTable,
                          clonedTable.primaryColumns.map(
                              (column) => column.name,
                          ),
                      )

                const columnNames = clonedTable.primaryColumns
                    .map((primaryColumn) => `"${primaryColumn.name}"`)
                    .join(", ")

                upQueries.push(
                    new Query(
                        `ALTER TABLE ${this.escapePath(
                            clonedTable,
                        )} ADD CONSTRAINT "${pkName}" PRIMARY KEY (${columnNames})`,
                    ),
                )
                downQueries.push(
                    new Query(
                        `ALTER TABLE ${this.escapePath(
                            clonedTable,
                        )} DROP CONSTRAINT "${pkName}"`,
                    ),
                )
            }
        }

        // drop column index
        const columnIndex = clonedTable.indices.find(
            (index) =>
                index.columnNames.length === 1 &&
                index.columnNames[0] === column.name,
        )
        if (columnIndex) {
            clonedTable.indices.splice(
                clonedTable.indices.indexOf(columnIndex),
                1,
            )
            upQueries.push(this.dropIndexSql(table, columnIndex))
            downQueries.push(this.createIndexSql(table, columnIndex))
        }

        // drop column check
        const columnCheck = clonedTable.checks.find(
            (check) =>
                !!check.columnNames &&
                check.columnNames.length === 1 &&
                check.columnNames[0] === column.name,
        )
        if (columnCheck) {
            clonedTable.checks.splice(
                clonedTable.checks.indexOf(columnCheck),
                1,
            )
            upQueries.push(this.dropCheckConstraintSql(table, columnCheck))
            downQueries.push(this.createCheckConstraintSql(table, columnCheck))
        }

        // drop column unique
        const columnUnique = clonedTable.uniques.find(
            (unique) =>
                unique.columnNames.length === 1 &&
                unique.columnNames[0] === column.name,
        )
        if (columnUnique) {
            clonedTable.uniques.splice(
                clonedTable.uniques.indexOf(columnUnique),
                1,
            )
            upQueries.push(this.dropUniqueConstraintSql(table, columnUnique))
            downQueries.push(
                this.createUniqueConstraintSql(table, columnUnique),
            )
        }

        upQueries.push(
            new Query(
                `ALTER TABLE ${this.escapePath(table)} DROP COLUMN "${
                    column.name
                }"`,
            ),
        )
        downQueries.push(
            new Query(
                `ALTER TABLE ${this.escapePath(
                    table,
                )} ADD ${this.buildCreateColumnSql(table, column)}`,
            ),
        )

        // drop enum type
        if (column.type === "enum" || column.type === "simple-enum") {
            const hasEnum = await this.hasEnumType(table, column)
            if (hasEnum) {
                const enumType = await this.getUserDefinedTypeName(
                    table,
                    column,
                )
                const escapedEnumName = `"${enumType.schema}"."${enumType.name}"`
                upQueries.push(
                    this.dropEnumTypeSql(table, column, escapedEnumName),
                )
                downQueries.push(
                    this.createEnumTypeSql(table, column, escapedEnumName),
                )
            }
        }

        if (column.generatedType === "STORED") {
            const tableNameWithSchema = (
                await this.getTableNameWithSchema(table.name)
            ).split(".")
            const tableName = tableNameWithSchema[1]
            const schema = tableNameWithSchema[0]
            const deleteQuery = this.deleteTypeormMetadataSql({
                database: this.driver.database,
                schema,
                table: tableName,
                type: MetadataTableType.GENERATED_COLUMN,
                name: column.name,
            })
            const insertQuery = this.insertTypeormMetadataSql({
                database: this.driver.database,
                schema,
                table: tableName,
                type: MetadataTableType.GENERATED_COLUMN,
                name: column.name,
                value: column.asExpression,
            })

            upQueries.push(deleteQuery)
            downQueries.push(insertQuery)
        }

        await this.executeQueries(upQueries, downQueries)

        clonedTable.removeColumn(column)
        this.replaceCachedTable(table, clonedTable)
    }

    /**
     * Drops the columns in the table.
     */
    async dropColumns(
        tableOrName: Table | string,
        columns: TableColumn[] | string[],
    ): Promise<void> {
        for (const column of columns) {
            await this.dropColumn(tableOrName, column)
        }
    }

    /**
     * Creates a new primary key.
     */
    async createPrimaryKey(
        tableOrName: Table | string,
        columnNames: string[],
        constraintName?: string,
    ): Promise<void> {
        const table = InstanceChecker.isTable(tableOrName)
            ? tableOrName
            : await this.getCachedTable(tableOrName)
        const clonedTable = table.clone()

        const up = this.createPrimaryKeySql(table, columnNames, constraintName)

        // mark columns as primary, because dropPrimaryKeySql build constraint name from table primary column names.
        clonedTable.columns.forEach((column) => {
            if (columnNames.find((columnName) => columnName === column.name))
                column.isPrimary = true
        })
        const down = this.dropPrimaryKeySql(clonedTable)

        await this.executeQueries(up, down)
        this.replaceCachedTable(table, clonedTable)
    }

    /**
     * Updates composite primary keys.
     */
    async updatePrimaryKeys(
        tableOrName: Table | string,
        columns: TableColumn[],
    ): Promise<void> {
        const table = InstanceChecker.isTable(tableOrName)
            ? tableOrName
            : await this.getCachedTable(tableOrName)
        const clonedTable = table.clone()
        const columnNames = columns.map((column) => column.name)
        const upQueries: Query[] = []
        const downQueries: Query[] = []

        // if table already have primary columns, we must drop them.
        const primaryColumns = clonedTable.primaryColumns
        if (primaryColumns.length > 0) {
            const pkName = primaryColumns[0].primaryKeyConstraintName
                ? primaryColumns[0].primaryKeyConstraintName
                : this.connection.namingStrategy.primaryKeyName(
                      clonedTable,
                      primaryColumns.map((column) => column.name),
                  )

            const columnNamesString = primaryColumns
                .map((column) => `"${column.name}"`)
                .join(", ")

            upQueries.push(
                new Query(
                    `ALTER TABLE ${this.escapePath(
                        table,
                    )} DROP CONSTRAINT "${pkName}"`,
                ),
            )
            downQueries.push(
                new Query(
                    `ALTER TABLE ${this.escapePath(
                        table,
                    )} ADD CONSTRAINT "${pkName}" PRIMARY KEY (${columnNamesString})`,
                ),
            )
        }

        // update columns in table.
        clonedTable.columns
            .filter((column) => columnNames.indexOf(column.name) !== -1)
            .forEach((column) => (column.isPrimary = true))

        const pkName = primaryColumns[0]?.primaryKeyConstraintName
            ? primaryColumns[0].primaryKeyConstraintName
            : this.connection.namingStrategy.primaryKeyName(
                  clonedTable,
                  columnNames,
              )

        const columnNamesString = columnNames
            .map((columnName) => `"${columnName}"`)
            .join(", ")

        upQueries.push(
            new Query(
                `ALTER TABLE ${this.escapePath(
                    table,
                )} ADD CONSTRAINT "${pkName}" PRIMARY KEY (${columnNamesString})`,
            ),
        )
        downQueries.push(
            new Query(
                `ALTER TABLE ${this.escapePath(
                    table,
                )} DROP CONSTRAINT "${pkName}"`,
            ),
        )

        await this.executeQueries(upQueries, downQueries)
        this.replaceCachedTable(table, clonedTable)
    }

    /**
     * Drops a primary key.
     */
    async dropPrimaryKey(
        tableOrName: Table | string,
        constraintName?: string,
    ): Promise<void> {
        const table = InstanceChecker.isTable(tableOrName)
            ? tableOrName
            : await this.getCachedTable(tableOrName)
        const up = this.dropPrimaryKeySql(table)
        const down = this.createPrimaryKeySql(
            table,
            table.primaryColumns.map((column) => column.name),
            constraintName,
        )
        await this.executeQueries(up, down)
        table.primaryColumns.forEach((column) => {
            column.isPrimary = false
        })
    }

    /**
     * Creates new unique constraint.
     */
    async createUniqueConstraint(
        tableOrName: Table | string,
        uniqueConstraint: TableUnique,
    ): Promise<void> {
        const table = InstanceChecker.isTable(tableOrName)
            ? tableOrName
            : await this.getCachedTable(tableOrName)

        // new unique constraint may be passed without name. In this case we generate unique name manually.
        if (!uniqueConstraint.name)
            uniqueConstraint.name =
                this.connection.namingStrategy.uniqueConstraintName(
                    table,
                    uniqueConstraint.columnNames,
                )

        const up = this.createUniqueConstraintSql(table, uniqueConstraint)
        const down = this.dropUniqueConstraintSql(table, uniqueConstraint)
        await this.executeQueries(up, down)
        table.addUniqueConstraint(uniqueConstraint)
    }

    /**
     * Creates new unique constraints.
     */
    async createUniqueConstraints(
        tableOrName: Table | string,
        uniqueConstraints: TableUnique[],
    ): Promise<void> {
        for (const uniqueConstraint of uniqueConstraints) {
            await this.createUniqueConstraint(tableOrName, uniqueConstraint)
        }
    }

    /**
     * Drops unique constraint.
     */
    async dropUniqueConstraint(
        tableOrName: Table | string,
        uniqueOrName: TableUnique | string,
    ): Promise<void> {
        const table = InstanceChecker.isTable(tableOrName)
            ? tableOrName
            : await this.getCachedTable(tableOrName)
        const uniqueConstraint = InstanceChecker.isTableUnique(uniqueOrName)
            ? uniqueOrName
            : table.uniques.find((u) => u.name === uniqueOrName)
        if (!uniqueConstraint)
            throw new TypeORMError(
                `Supplied unique constraint was not found in table ${table.name}`,
            )

        const up = this.dropUniqueConstraintSql(table, uniqueConstraint)
        const down = this.createUniqueConstraintSql(table, uniqueConstraint)
        await this.executeQueries(up, down)
        table.removeUniqueConstraint(uniqueConstraint)
    }

    /**
     * Drops unique constraints.
     */
    async dropUniqueConstraints(
        tableOrName: Table | string,
        uniqueConstraints: TableUnique[],
    ): Promise<void> {
        for (const uniqueConstraint of uniqueConstraints) {
            await this.dropUniqueConstraint(tableOrName, uniqueConstraint)
        }
    }

    /**
     * Creates new check constraint.
     */
    async createCheckConstraint(
        tableOrName: Table | string,
        checkConstraint: TableCheck,
    ): Promise<void> {
        const table = InstanceChecker.isTable(tableOrName)
            ? tableOrName
            : await this.getCachedTable(tableOrName)

        // new unique constraint may be passed without name. In this case we generate unique name manually.
        if (!checkConstraint.name)
            checkConstraint.name =
                this.connection.namingStrategy.checkConstraintName(
                    table,
                    checkConstraint.expression!,
                )

        const up = this.createCheckConstraintSql(table, checkConstraint)
        const down = this.dropCheckConstraintSql(table, checkConstraint)
        await this.executeQueries(up, down)
        table.addCheckConstraint(checkConstraint)
    }

    /**
     * Creates new check constraints.
     */
    async createCheckConstraints(
        tableOrName: Table | string,
        checkConstraints: TableCheck[],
    ): Promise<void> {
        const promises = checkConstraints.map((checkConstraint) =>
            this.createCheckConstraint(tableOrName, checkConstraint),
        )
        await Promise.all(promises)
    }

    /**
     * Drops check constraint.
     */
    async dropCheckConstraint(
        tableOrName: Table | string,
        checkOrName: TableCheck | string,
    ): Promise<void> {
        const table = InstanceChecker.isTable(tableOrName)
            ? tableOrName
            : await this.getCachedTable(tableOrName)
        const checkConstraint = InstanceChecker.isTableCheck(checkOrName)
            ? checkOrName
            : table.checks.find((c) => c.name === checkOrName)
        if (!checkConstraint)
            throw new TypeORMError(
                `Supplied check constraint was not found in table ${table.name}`,
            )

        const up = this.dropCheckConstraintSql(table, checkConstraint)
        const down = this.createCheckConstraintSql(table, checkConstraint)
        await this.executeQueries(up, down)
        table.removeCheckConstraint(checkConstraint)
    }

    /**
     * Drops check constraints.
     */
    async dropCheckConstraints(
        tableOrName: Table | string,
        checkConstraints: TableCheck[],
    ): Promise<void> {
        const promises = checkConstraints.map((checkConstraint) =>
            this.dropCheckConstraint(tableOrName, checkConstraint),
        )
        await Promise.all(promises)
    }

    /**
     * Creates new exclusion constraint.
     */
    async createExclusionConstraint(
        tableOrName: Table | string,
        exclusionConstraint: TableExclusion,
    ): Promise<void> {
        const table = InstanceChecker.isTable(tableOrName)
            ? tableOrName
            : await this.getCachedTable(tableOrName)

        // new unique constraint may be passed without name. In this case we generate unique name manually.
        if (!exclusionConstraint.name)
            exclusionConstraint.name =
                this.connection.namingStrategy.exclusionConstraintName(
                    table,
                    exclusionConstraint.expression!,
                )

        const up = this.createExclusionConstraintSql(table, exclusionConstraint)
        const down = this.dropExclusionConstraintSql(table, exclusionConstraint)
        await this.executeQueries(up, down)
        table.addExclusionConstraint(exclusionConstraint)
    }

    /**
     * Creates new exclusion constraints.
     */
    async createExclusionConstraints(
        tableOrName: Table | string,
        exclusionConstraints: TableExclusion[],
    ): Promise<void> {
        const promises = exclusionConstraints.map((exclusionConstraint) =>
            this.createExclusionConstraint(tableOrName, exclusionConstraint),
        )
        await Promise.all(promises)
    }

    /**
     * Drops exclusion constraint.
     */
    async dropExclusionConstraint(
        tableOrName: Table | string,
        exclusionOrName: TableExclusion | string,
    ): Promise<void> {
        const table = InstanceChecker.isTable(tableOrName)
            ? tableOrName
            : await this.getCachedTable(tableOrName)
        const exclusionConstraint = InstanceChecker.isTableExclusion(
            exclusionOrName,
        )
            ? exclusionOrName
            : table.exclusions.find((c) => c.name === exclusionOrName)
        if (!exclusionConstraint)
            throw new TypeORMError(
                `Supplied exclusion constraint was not found in table ${table.name}`,
            )

        const up = this.dropExclusionConstraintSql(table, exclusionConstraint)
        const down = this.createExclusionConstraintSql(
            table,
            exclusionConstraint,
        )
        await this.executeQueries(up, down)
        table.removeExclusionConstraint(exclusionConstraint)
    }

    /**
     * Drops exclusion constraints.
     */
    async dropExclusionConstraints(
        tableOrName: Table | string,
        exclusionConstraints: TableExclusion[],
    ): Promise<void> {
        const promises = exclusionConstraints.map((exclusionConstraint) =>
            this.dropExclusionConstraint(tableOrName, exclusionConstraint),
        )
        await Promise.all(promises)
    }

    /**
     * Creates a new foreign key.
     */
    async createForeignKey(
        tableOrName: Table | string,
        foreignKey: TableForeignKey,
    ): Promise<void> {
        const table = InstanceChecker.isTable(tableOrName)
            ? tableOrName
            : await this.getCachedTable(tableOrName)

        // new FK may be passed without name. In this case we generate FK name manually.
        if (!foreignKey.name)
            foreignKey.name = this.connection.namingStrategy.foreignKeyName(
                table,
                foreignKey.columnNames,
                this.getTablePath(foreignKey),
                foreignKey.referencedColumnNames,
            )

        const up = this.createForeignKeySql(table, foreignKey)
        const down = this.dropForeignKeySql(table, foreignKey)
        await this.executeQueries(up, down)
        table.addForeignKey(foreignKey)
    }

    /**
     * Creates a new foreign keys.
     */
    async createForeignKeys(
        tableOrName: Table | string,
        foreignKeys: TableForeignKey[],
    ): Promise<void> {
        for (const foreignKey of foreignKeys) {
            await this.createForeignKey(tableOrName, foreignKey)
        }
    }

    /**
     * Drops a foreign key from the table.
     */
    async dropForeignKey(
        tableOrName: Table | string,
        foreignKeyOrName: TableForeignKey | string,
    ): Promise<void> {
        const table = InstanceChecker.isTable(tableOrName)
            ? tableOrName
            : await this.getCachedTable(tableOrName)
        const foreignKey = InstanceChecker.isTableForeignKey(foreignKeyOrName)
            ? foreignKeyOrName
            : table.foreignKeys.find((fk) => fk.name === foreignKeyOrName)
        if (!foreignKey)
            throw new TypeORMError(
                `Supplied foreign key was not found in table ${table.name}`,
            )

        if (!foreignKey.name) {
            foreignKey.name = this.connection.namingStrategy.foreignKeyName(
                table,
                foreignKey.columnNames,
                this.getTablePath(foreignKey),
                foreignKey.referencedColumnNames,
            )
        }

        const up = this.dropForeignKeySql(table, foreignKey)
        const down = this.createForeignKeySql(table, foreignKey)
        await this.executeQueries(up, down)
        table.removeForeignKey(foreignKey)
    }

    /**
     * Drops a foreign keys from the table.
     */
    async dropForeignKeys(
        tableOrName: Table | string,
        foreignKeys: TableForeignKey[],
    ): Promise<void> {
        for (const foreignKey of foreignKeys) {
            await this.dropForeignKey(tableOrName, foreignKey)
        }
    }

    /**
     * Creates a new index.
     */
    async createIndex(
        tableOrName: Table | string,
        index: TableIndex,
    ): Promise<void> {
        const table = InstanceChecker.isTable(tableOrName)
            ? tableOrName
            : await this.getCachedTable(tableOrName)

        // new index may be passed without name. In this case we generate index name manually.
        if (!index.name) index.name = this.generateIndexName(table, index)

        const up = this.createIndexSql(table, index)
        const down = this.dropIndexSql(table, index)
        await this.executeQueries(up, down)
        table.addIndex(index)
    }

    /**
     * Create a new view index.
     */
    async createViewIndex(
        viewOrName: View | string,
        index: TableIndex,
    ): Promise<void> {
        const view = InstanceChecker.isView(viewOrName)
            ? viewOrName
            : await this.getCachedView(viewOrName)

        // new index may be passed without name. In this case we generate index name manually.
        if (!index.name) index.name = this.generateIndexName(view, index)

        const up = this.createViewIndexSql(view, index)
        const down = this.dropIndexSql(view, index)
        await this.executeQueries(up, down)
        view.addIndex(index)
    }

    /**
     * Creates a new indices
     */
    async createIndices(
        tableOrName: Table | string,
        indices: TableIndex[],
    ): Promise<void> {
        for (const index of indices) {
            await this.createIndex(tableOrName, index)
        }
    }

    /**
     * Creates new view indices
     */
    async createViewIndices(
        viewOrName: View | string,
        indices: TableIndex[],
    ): Promise<void> {
        for (const index of indices) {
            await this.createViewIndex(viewOrName, index)
        }
    }

    /**
     * Drops an index from the table.
     */
    async dropIndex(
        tableOrName: Table | string,
        indexOrName: TableIndex | string,
    ): Promise<void> {
        const table = InstanceChecker.isTable(tableOrName)
            ? tableOrName
            : await this.getCachedTable(tableOrName)
        const index = InstanceChecker.isTableIndex(indexOrName)
            ? indexOrName
            : table.indices.find((i) => i.name === indexOrName)
        if (!index)
            throw new TypeORMError(
                `Supplied index ${indexOrName} was not found in table ${table.name}`,
            )
        // old index may be passed without name. In this case we generate index name manually.
        if (!index.name) index.name = this.generateIndexName(table, index)

        const up = this.dropIndexSql(table, index)
        const down = this.createIndexSql(table, index)
        await this.executeQueries(up, down)
        table.removeIndex(index)
    }

    /**
     * Drops an index from a view.
     */
    async dropViewIndex(
        viewOrName: View | string,
        indexOrName: TableIndex | string,
    ): Promise<void> {
        const view = InstanceChecker.isView(viewOrName)
            ? viewOrName
            : await this.getCachedView(viewOrName)
        const index = InstanceChecker.isTableIndex(indexOrName)
            ? indexOrName
            : view.indices.find((i) => i.name === indexOrName)
        if (!index)
            throw new TypeORMError(
                `Supplied index ${indexOrName} was not found in view ${view.name}`,
            )
        // old index may be passed without name. In this case we generate index name manually.
        if (!index.name) index.name = this.generateIndexName(view, index)

        const up = this.dropIndexSql(view, index)
        const down = this.createViewIndexSql(view, index)
        await this.executeQueries(up, down)
        view.removeIndex(index)
    }

    /**
     * Drops an indices from the table.
     */
    async dropIndices(
        tableOrName: Table | string,
        indices: TableIndex[],
    ): Promise<void> {
        for (const index of indices) {
            await this.dropIndex(tableOrName, index)
        }
    }

    /**
     * Clears all table contents.
     * Note: this operation uses SQL's TRUNCATE query which cannot be reverted in transactions.
     */
    async clearTable(tableName: string): Promise<void> {
        await this.query(`TRUNCATE TABLE ${this.escapePath(tableName)}`)
    }

    /**
     * Removes all tables from the currently connected database.
     */
    async clearDatabase(): Promise<void> {
        const schemas: string[] = []
        this.connection.entityMetadatas
            .filter((metadata) => metadata.schema)
            .forEach((metadata) => {
                const isSchemaExist = !!schemas.find(
                    (schema) => schema === metadata.schema,
                )
                if (!isSchemaExist) schemas.push(metadata.schema!)
            })
        schemas.push(this.driver.options.schema || "current_schema()")
        const schemaNamesString = schemas
            .map((name) => {
                return name === "current_schema()" ? name : "'" + name + "'"
            })
            .join(", ")

        const isAnotherTransactionActive = this.isTransactionActive
        if (!isAnotherTransactionActive) await this.startTransaction()
        try {
            // drop views
            const selectViewDropsQuery =
                `SELECT 'DROP VIEW IF EXISTS "' || schemaname || '"."' || viewname || '" CASCADE;' as "query" ` +
                `FROM "pg_views" WHERE "schemaname" IN (${schemaNamesString}) AND "viewname" NOT IN ('geography_columns', 'geometry_columns', 'raster_columns', 'raster_overviews')`
            const dropViewQueries: ObjectLiteral[] = await this.query(
                selectViewDropsQuery,
            )
            await Promise.all(
                dropViewQueries.map((q) => this.query(q["query"])),
            )

            // drop materialized views
            // Note: materialized views introduced in Postgres 9.3
            if (DriverUtils.isReleaseVersionOrGreater(this.driver, "9.3")) {
                const selectMatViewDropsQuery =
                    `SELECT 'DROP MATERIALIZED VIEW IF EXISTS "' || schemaname || '"."' || matviewname || '" CASCADE;' as "query" ` +
                    `FROM "pg_matviews" WHERE "schemaname" IN (${schemaNamesString})`
                const dropMatViewQueries: ObjectLiteral[] = await this.query(
                    selectMatViewDropsQuery,
                )
                await Promise.all(
                    dropMatViewQueries.map((q) => this.query(q["query"])),
                )
            }

            // ignore spatial_ref_sys; it's a special table supporting PostGIS
            // TODO generalize this as this.driver.ignoreTables

            // drop tables
            const selectTableDropsQuery = `SELECT 'DROP TABLE IF EXISTS "' || schemaname || '"."' || tablename || '" CASCADE;' as "query" FROM "pg_tables" WHERE "schemaname" IN (${schemaNamesString}) AND "tablename" NOT IN ('spatial_ref_sys')`
            const dropTableQueries: ObjectLiteral[] = await this.query(
                selectTableDropsQuery,
            )
            await Promise.all(
                dropTableQueries.map((q) => this.query(q["query"])),
            )

            // drop enum types
            await this.dropEnumTypes(schemaNamesString)

            if (!isAnotherTransactionActive) {
                await this.commitTransaction()
            }
        } catch (error) {
            try {
                // we throw original error even if rollback thrown an error
                if (!isAnotherTransactionActive) {
                    await this.rollbackTransaction()
                }
            } catch {
                // no-op
            }
            throw error
        }
    }

    // -------------------------------------------------------------------------
    // Protected Methods
    // -------------------------------------------------------------------------

    protected async loadViews(viewNames?: string[]): Promise<View[]> {
        const hasTable = await this.hasTable(this.getTypeormMetadataTableName())

        if (!hasTable) return []

        if (!viewNames) {
            viewNames = []
        }

        const currentDatabase = await this.getCurrentDatabase()
        const currentSchema = await this.getCurrentSchema()
        const viewsCondition =
            viewNames.length === 0
                ? "1=1"
                : viewNames
                      .map((tableName) => this.driver.parseTableName(tableName))
                      .map(({ schema, tableName }) => {
                          if (!schema) {
                              schema =
                                  this.driver.options.schema || currentSchema
                          }

                          return `("t"."schema" = '${schema}' AND "t"."name" = '${tableName}')`
                      })
                      .join(" OR ")

        const constraintsCondition =
            viewNames.length === 0
                ? "1=1"
                : viewNames
                      .map((tableName) => this.driver.parseTableName(tableName))
                      .map(({ schema, tableName }) => {
                          if (!schema) {
                              schema =
                                  this.driver.options.schema || currentSchema
                          }

                          return `("ns"."nspname" = '${schema}' AND "t"."relname" = '${tableName}')`
                      })
                      .join(" OR ")

        const indicesSql =
            `SELECT "ns"."nspname" AS "table_schema", "t"."relname" AS "table_name", "i"."relname" AS "constraint_name", "a"."attname" AS "column_name", ` +
            `CASE "ix"."indisunique" WHEN 't' THEN 'TRUE' ELSE'FALSE' END AS "is_unique", pg_get_expr("ix"."indpred", "ix"."indrelid") AS "condition", ` +
            `"types"."typname" AS "type_name" ` +
            `FROM "pg_class" "t" ` +
            `INNER JOIN "pg_index" "ix" ON "ix"."indrelid" = "t"."oid" ` +
            `INNER JOIN "pg_attribute" "a" ON "a"."attrelid" = "t"."oid"  AND "a"."attnum" = ANY ("ix"."indkey") ` +
            `INNER JOIN "pg_namespace" "ns" ON "ns"."oid" = "t"."relnamespace" ` +
            `INNER JOIN "pg_class" "i" ON "i"."oid" = "ix"."indexrelid" ` +
            `INNER JOIN "pg_type" "types" ON "types"."oid" = "a"."atttypid" ` +
            `LEFT JOIN "pg_constraint" "cnst" ON "cnst"."conname" = "i"."relname" ` +
            `WHERE "t"."relkind" IN ('m') AND "cnst"."contype" IS NULL AND (${constraintsCondition})`

        const query =
            `SELECT "t".* FROM ${this.escapePath(
                this.getTypeormMetadataTableName(),
            )} "t" ` +
            `INNER JOIN "pg_catalog"."pg_class" "c" ON "c"."relname" = "t"."name" ` +
            `INNER JOIN "pg_namespace" "n" ON "n"."oid" = "c"."relnamespace" AND "n"."nspname" = "t"."schema" ` +
            `WHERE "t"."type" IN ('${MetadataTableType.VIEW}', '${
                MetadataTableType.MATERIALIZED_VIEW
            }') ${viewsCondition ? `AND (${viewsCondition})` : ""}`

        const dbViews = await this.query(query)
        const dbIndices: ObjectLiteral[] = await this.query(indicesSql)
        return dbViews.map((dbView: any) => {
            // find index constraints of table, group them by constraint name and build TableIndex.
            const tableIndexConstraints = OrmUtils.uniq(
                dbIndices.filter((dbIndex) => {
                    return (
                        dbIndex["table_name"] === dbView["name"] &&
                        dbIndex["table_schema"] === dbView["schema"]
                    )
                }),
                (dbIndex) => dbIndex["constraint_name"],
            )
            const view = new View()
            const schema =
                dbView["schema"] === currentSchema &&
                !this.driver.options.schema
                    ? undefined
                    : dbView["schema"]
            view.database = currentDatabase
            view.schema = dbView["schema"]
            view.name = this.driver.buildTableName(dbView["name"], schema)
            view.expression = dbView["value"]
            view.materialized =
                dbView["type"] === MetadataTableType.MATERIALIZED_VIEW
            view.indices = tableIndexConstraints.map((constraint) => {
                const indices = dbIndices.filter((index) => {
                    return (
                        index["table_schema"] === constraint["table_schema"] &&
                        index["table_name"] === constraint["table_name"] &&
                        index["constraint_name"] ===
                            constraint["constraint_name"]
                    )
                })
                return new TableIndex(<TableIndexOptions>{
                    view: view,
                    name: constraint["constraint_name"],
                    columnNames: indices.map((i) => i["column_name"]),
                    isUnique: constraint["is_unique"] === "TRUE",
                    where: constraint["condition"],
                    isFulltext: false,
                })
            })
            return view
        })
    }

    /**
     * Loads all tables (with given names) from the database and creates a Table from them.
     */
    protected async loadTables(tableNames?: string[]): Promise<Table[]> {
        // if no tables given then no need to proceed
        if (tableNames && tableNames.length === 0) {
            return []
        }

        const currentSchema = await this.getCurrentSchema()
        const currentDatabase = await this.getCurrentDatabase()

        const dbTables: {
            table_schema: string
            table_name: string
            table_comment: string
        }[] = []

        if (!tableNames) {
            const tablesSql = `SELECT "table_schema", "table_name", obj_description(('"' || "table_schema" || '"."' || "table_name" || '"')::regclass, 'pg_class') AS table_comment FROM "information_schema"."tables"`
            dbTables.push(...(await this.query(tablesSql)))
        } else {
            const tablesCondition = tableNames
                .map((tableName) => this.driver.parseTableName(tableName))
                .map(({ schema, tableName }) => {
                    return `("table_schema" = '${
                        schema || currentSchema
                    }' AND "table_name" = '${tableName}')`
                })
                .join(" OR ")

            const tablesSql =
                `SELECT "table_schema", "table_name", obj_description(('"' || "table_schema" || '"."' || "table_name" || '"')::regclass, 'pg_class') AS table_comment FROM "information_schema"."tables" WHERE ` +
                tablesCondition
            dbTables.push(...(await this.query(tablesSql)))
        }

        // if tables were not found in the db, no need to proceed
        if (dbTables.length === 0) {
            return []
        }

        /**
         * Uses standard SQL information_schema.columns table and postgres-specific
         * pg_catalog.pg_attribute table to get column information.
         * @see https://stackoverflow.com/a/19541865
         */
        const columnsCondition = dbTables
            .map(({ table_schema, table_name }) => {
                return `("table_schema" = '${table_schema}' AND "table_name" = '${table_name}')`
            })
            .join(" OR ")
        const columnsSql =
            `SELECT columns.*, pg_catalog.col_description(('"' || table_catalog || '"."' || table_schema || '"."' || table_name || '"')::regclass::oid, ordinal_position) AS description, ` +
            `('"' || "udt_schema" || '"."' || "udt_name" || '"')::"regtype" AS "regtype", pg_catalog.format_type("col_attr"."atttypid", "col_attr"."atttypmod") AS "format_type" ` +
            `FROM "information_schema"."columns" ` +
            `LEFT JOIN "pg_catalog"."pg_attribute" AS "col_attr" ON "col_attr"."attname" = "columns"."column_name" ` +
            `AND "col_attr"."attrelid" = ( ` +
            `SELECT "cls"."oid" FROM "pg_catalog"."pg_class" AS "cls" ` +
            `LEFT JOIN "pg_catalog"."pg_namespace" AS "ns" ON "ns"."oid" = "cls"."relnamespace" ` +
            `WHERE "cls"."relname" = "columns"."table_name" ` +
            `AND "ns"."nspname" = "columns"."table_schema" ` +
            `) ` +
            `WHERE ` +
            columnsCondition

        const constraintsCondition = dbTables
            .map(({ table_schema, table_name }) => {
                return `("ns"."nspname" = '${table_schema}' AND "t"."relname" = '${table_name}')`
            })
            .join(" OR ")

        const constraintsSql =
            `SELECT "ns"."nspname" AS "table_schema", "t"."relname" AS "table_name", "cnst"."conname" AS "constraint_name", ` +
            `pg_get_constraintdef("cnst"."oid") AS "expression", ` +
            `CASE "cnst"."contype" WHEN 'p' THEN 'PRIMARY' WHEN 'u' THEN 'UNIQUE' WHEN 'c' THEN 'CHECK' WHEN 'x' THEN 'EXCLUDE' END AS "constraint_type", "a"."attname" AS "column_name" ` +
            `FROM "pg_constraint" "cnst" ` +
            `INNER JOIN "pg_class" "t" ON "t"."oid" = "cnst"."conrelid" ` +
            `INNER JOIN "pg_namespace" "ns" ON "ns"."oid" = "cnst"."connamespace" ` +
            `LEFT JOIN "pg_attribute" "a" ON "a"."attrelid" = "cnst"."conrelid" AND "a"."attnum" = ANY ("cnst"."conkey") ` +
            `WHERE "t"."relkind" IN ('r', 'p') AND (${constraintsCondition})`

        const indicesSql =
            `SELECT "ns"."nspname" AS "table_schema", "t"."relname" AS "table_name", "i"."relname" AS "constraint_name", "a"."attname" AS "column_name", ` +
            `CASE "ix"."indisunique" WHEN 't' THEN 'TRUE' ELSE'FALSE' END AS "is_unique", pg_get_expr("ix"."indpred", "ix"."indrelid") AS "condition", ` +
            `"types"."typname" AS "type_name", "am"."amname" AS "index_type" ` +
            `FROM "pg_class" "t" ` +
            `INNER JOIN "pg_index" "ix" ON "ix"."indrelid" = "t"."oid" ` +
            `INNER JOIN "pg_attribute" "a" ON "a"."attrelid" = "t"."oid"  AND "a"."attnum" = ANY ("ix"."indkey") ` +
            `INNER JOIN "pg_namespace" "ns" ON "ns"."oid" = "t"."relnamespace" ` +
            `INNER JOIN "pg_class" "i" ON "i"."oid" = "ix"."indexrelid" ` +
            `INNER JOIN "pg_type" "types" ON "types"."oid" = "a"."atttypid" ` +
            `INNER JOIN "pg_am" "am" ON "i"."relam" = "am"."oid" ` +
            `LEFT JOIN "pg_constraint" "cnst" ON "cnst"."conname" = "i"."relname" ` +
            `WHERE "t"."relkind" IN ('r', 'p') AND "cnst"."contype" IS NULL AND (${constraintsCondition})`

        const foreignKeysCondition = dbTables
            .map(({ table_schema, table_name }) => {
                return `("ns"."nspname" = '${table_schema}' AND "cl"."relname" = '${table_name}')`
            })
            .join(" OR ")

        const hasRelispartitionColumn =
            await this.hasSupportForPartitionedTables()
        const isPartitionCondition = hasRelispartitionColumn
            ? ` AND "cl"."relispartition" = 'f'`
            : ""

        const foreignKeysSql =
            `SELECT "con"."conname" AS "constraint_name", "con"."nspname" AS "table_schema", "con"."relname" AS "table_name", "att2"."attname" AS "column_name", ` +
            `"ns"."nspname" AS "referenced_table_schema", "cl"."relname" AS "referenced_table_name", "att"."attname" AS "referenced_column_name", "con"."confdeltype" AS "on_delete", ` +
            `"con"."confupdtype" AS "on_update", "con"."condeferrable" AS "deferrable", "con"."condeferred" AS "deferred" ` +
            `FROM ( ` +
            `SELECT UNNEST ("con1"."conkey") AS "parent", UNNEST ("con1"."confkey") AS "child", "con1"."confrelid", "con1"."conrelid", "con1"."conname", "con1"."contype", "ns"."nspname", ` +
            `"cl"."relname", "con1"."condeferrable", ` +
            `CASE WHEN "con1"."condeferred" THEN 'INITIALLY DEFERRED' ELSE 'INITIALLY IMMEDIATE' END as condeferred, ` +
            `CASE "con1"."confdeltype" WHEN 'a' THEN 'NO ACTION' WHEN 'r' THEN 'RESTRICT' WHEN 'c' THEN 'CASCADE' WHEN 'n' THEN 'SET NULL' WHEN 'd' THEN 'SET DEFAULT' END as "confdeltype", ` +
            `CASE "con1"."confupdtype" WHEN 'a' THEN 'NO ACTION' WHEN 'r' THEN 'RESTRICT' WHEN 'c' THEN 'CASCADE' WHEN 'n' THEN 'SET NULL' WHEN 'd' THEN 'SET DEFAULT' END as "confupdtype" ` +
            `FROM "pg_class" "cl" ` +
            `INNER JOIN "pg_namespace" "ns" ON "cl"."relnamespace" = "ns"."oid" ` +
            `INNER JOIN "pg_constraint" "con1" ON "con1"."conrelid" = "cl"."oid" ` +
            `WHERE "con1"."contype" = 'f' AND (${foreignKeysCondition}) ` +
            `) "con" ` +
            `INNER JOIN "pg_attribute" "att" ON "att"."attrelid" = "con"."confrelid" AND "att"."attnum" = "con"."child" ` +
            `INNER JOIN "pg_class" "cl" ON "cl"."oid" = "con"."confrelid" ${isPartitionCondition}` +
            `INNER JOIN "pg_namespace" "ns" ON "cl"."relnamespace" = "ns"."oid" ` +
            `INNER JOIN "pg_attribute" "att2" ON "att2"."attrelid" = "con"."conrelid" AND "att2"."attnum" = "con"."parent"`

        const [
            dbColumns,
            dbConstraints,
            dbIndices,
            dbForeignKeys,
        ]: ObjectLiteral[][] = await Promise.all([
            this.query(columnsSql),
            this.query(constraintsSql),
            this.query(indicesSql),
            this.query(foreignKeysSql),
        ])

        // create tables for loaded tables
        return Promise.all(
            dbTables.map(async (dbTable) => {
                const table = new Table()

                const getSchemaFromKey = (dbObject: any, key: string) => {
                    return dbObject[key] === currentSchema &&
                        (!this.driver.options.schema ||
                            this.driver.options.schema === currentSchema)
                        ? undefined
                        : dbObject[key]
                }
                // We do not need to join schema name, when database is by default.
                const schema = getSchemaFromKey(dbTable, "table_schema")
                table.database = currentDatabase
                table.schema = dbTable["table_schema"]
                table.comment = dbTable["table_comment"]
                table.name = this.driver.buildTableName(
                    dbTable["table_name"],
                    schema,
                )

                // create columns from the loaded columns
                table.columns = await Promise.all(
                    dbColumns
                        .filter(
                            (dbColumn) =>
                                dbColumn["table_name"] ===
                                    dbTable["table_name"] &&
                                dbColumn["table_schema"] ===
                                    dbTable["table_schema"],
                        )
                        .map(async (dbColumn) => {
                            const columnConstraints = dbConstraints.filter(
                                (dbConstraint) => {
                                    return (
                                        dbConstraint["table_name"] ===
                                            dbColumn["table_name"] &&
                                        dbConstraint["table_schema"] ===
                                            dbColumn["table_schema"] &&
                                        dbConstraint["column_name"] ===
                                            dbColumn["column_name"]
                                    )
                                },
                            )

                            const tableColumn = new TableColumn()
                            tableColumn.name = dbColumn["column_name"]
                            tableColumn.type = dbColumn["regtype"].toLowerCase()

                            if (
                                tableColumn.type === "numeric" ||
                                tableColumn.type === "numeric[]" ||
                                tableColumn.type === "decimal" ||
                                tableColumn.type === "float"
                            ) {
                                let numericPrecision =
                                    dbColumn["numeric_precision"]
                                let numericScale = dbColumn["numeric_scale"]
                                if (dbColumn["data_type"] === "ARRAY") {
                                    const numericSize = dbColumn[
                                        "format_type"
                                    ].match(
                                        /^numeric\(([0-9]+),([0-9]+)\)\[\]$/,
                                    )
                                    if (numericSize) {
                                        numericPrecision = +numericSize[1]
                                        numericScale = +numericSize[2]
                                    }
                                }
                                // If one of these properties was set, and another was not, Postgres sets '0' in to unspecified property
                                // we set 'undefined' in to unspecified property to avoid changing column on sync
                                if (
                                    numericPrecision !== null &&
                                    !this.isDefaultColumnPrecision(
                                        table,
                                        tableColumn,
                                        numericPrecision,
                                    )
                                ) {
                                    tableColumn.precision = numericPrecision
                                } else if (
                                    numericScale !== null &&
                                    !this.isDefaultColumnScale(
                                        table,
                                        tableColumn,
                                        numericScale,
                                    )
                                ) {
                                    tableColumn.precision = undefined
                                }
                                if (
                                    numericScale !== null &&
                                    !this.isDefaultColumnScale(
                                        table,
                                        tableColumn,
                                        numericScale,
                                    )
                                ) {
                                    tableColumn.scale = numericScale
                                } else if (
                                    numericPrecision !== null &&
                                    !this.isDefaultColumnPrecision(
                                        table,
                                        tableColumn,
                                        numericPrecision,
                                    )
                                ) {
                                    tableColumn.scale = undefined
                                }
                            }

                            if (
                                tableColumn.type === "interval" ||
                                tableColumn.type === "time without time zone" ||
                                tableColumn.type === "time with time zone" ||
                                tableColumn.type ===
                                    "timestamp without time zone" ||
                                tableColumn.type === "timestamp with time zone"
                            ) {
                                tableColumn.precision =
                                    !this.isDefaultColumnPrecision(
                                        table,
                                        tableColumn,
                                        dbColumn["datetime_precision"],
                                    )
                                        ? dbColumn["datetime_precision"]
                                        : undefined
                            }

                            // check if column has user-defined data type.
                            // NOTE: if ENUM type defined with "array:true" it comes with ARRAY type instead of USER-DEFINED
                            if (
                                dbColumn["data_type"] === "USER-DEFINED" ||
                                dbColumn["data_type"] === "ARRAY"
                            ) {
                                const { name } =
                                    await this.getUserDefinedTypeName(
                                        table,
                                        tableColumn,
                                    )

                                // check if `enumName` is specified by user
                                const builtEnumName = this.buildEnumName(
                                    table,
                                    tableColumn,
                                    false,
                                    true,
                                )
                                const enumName =
                                    builtEnumName !== name ? name : undefined

                                // check if type is ENUM
                                const sql =
                                    `SELECT "e"."enumlabel" AS "value" FROM "pg_enum" "e" ` +
                                    `INNER JOIN "pg_type" "t" ON "t"."oid" = "e"."enumtypid" ` +
                                    `INNER JOIN "pg_namespace" "n" ON "n"."oid" = "t"."typnamespace" ` +
                                    `WHERE "n"."nspname" = '${
                                        dbTable["table_schema"]
                                    }' AND "t"."typname" = '${
                                        enumName || name
                                    }'`
                                const results: ObjectLiteral[] =
                                    await this.query(sql)

                                if (results.length) {
                                    tableColumn.type = "enum"
                                    tableColumn.enum = results.map(
                                        (result) => result["value"],
                                    )
                                    tableColumn.enumName = enumName
                                }

                                if (dbColumn["data_type"] === "ARRAY") {
                                    tableColumn.isArray = true
                                    const type = tableColumn.type.replace(
                                        "[]",
                                        "",
                                    )
                                    tableColumn.type =
                                        this.connection.driver.normalizeType({
                                            type: type,
                                        })
                                }
                            }

                            if (
                                tableColumn.type === "geometry" ||
                                tableColumn.type === "geography"
                            ) {
                                const sql =
                                    `SELECT * FROM (` +
                                    `SELECT "f_table_schema" "table_schema", "f_table_name" "table_name", ` +
                                    `"f_${tableColumn.type}_column" "column_name", "srid", "type" ` +
                                    `FROM "${tableColumn.type}_columns"` +
                                    `) AS _ ` +
                                    `WHERE "column_name" = '${dbColumn["column_name"]}' AND ` +
                                    `"table_schema" = '${dbColumn["table_schema"]}' AND ` +
                                    `"table_name" = '${dbColumn["table_name"]}'`

                                const results: ObjectLiteral[] =
                                    await this.query(sql)

                                if (results.length > 0) {
                                    tableColumn.spatialFeatureType =
                                        results[0].type
                                    tableColumn.srid = results[0].srid
                                }
                            }

                            // check only columns that have length property
                            if (
                                this.driver.withLengthColumnTypes.indexOf(
                                    tableColumn.type as ColumnType,
                                ) !== -1
                            ) {
                                let length
                                if (tableColumn.isArray) {
                                    const match = /\((\d+)\)/.exec(
                                        dbColumn["format_type"],
                                    )
                                    length = match ? match[1] : undefined
                                } else if (
                                    dbColumn["character_maximum_length"]
                                ) {
                                    length =
                                        dbColumn[
                                            "character_maximum_length"
                                        ].toString()
                                }
                                if (length) {
                                    tableColumn.length =
                                        !this.isDefaultColumnLength(
                                            table,
                                            tableColumn,
                                            length,
                                        )
                                            ? length
                                            : ""
                                }
                            }
                            tableColumn.isNullable =
                                dbColumn["is_nullable"] === "YES"

                            const primaryConstraint = columnConstraints.find(
                                (constraint) =>
                                    constraint["constraint_type"] === "PRIMARY",
                            )
                            if (primaryConstraint) {
                                tableColumn.isPrimary = true
                                // find another columns involved in primary key constraint
                                const anotherPrimaryConstraints =
                                    dbConstraints.filter(
                                        (constraint) =>
                                            constraint["table_name"] ===
                                                dbColumn["table_name"] &&
                                            constraint["table_schema"] ===
                                                dbColumn["table_schema"] &&
                                            constraint["column_name"] !==
                                                dbColumn["column_name"] &&
                                            constraint["constraint_type"] ===
                                                "PRIMARY",
                                    )

                                // collect all column names
                                const columnNames =
                                    anotherPrimaryConstraints.map(
                                        (constraint) =>
                                            constraint["column_name"],
                                    )
                                columnNames.push(dbColumn["column_name"])

                                // build default primary key constraint name
                                const pkName =
                                    this.connection.namingStrategy.primaryKeyName(
                                        table,
                                        columnNames,
                                    )

                                // if primary key has user-defined constraint name, write it in table column
                                if (
                                    primaryConstraint["constraint_name"] !==
                                    pkName
                                ) {
                                    tableColumn.primaryKeyConstraintName =
                                        primaryConstraint["constraint_name"]
                                }
                            }

                            const uniqueConstraints = columnConstraints.filter(
                                (constraint) =>
                                    constraint["constraint_type"] === "UNIQUE",
                            )
                            const isConstraintComposite =
                                uniqueConstraints.every((uniqueConstraint) => {
                                    return dbConstraints.some(
                                        (dbConstraint) =>
                                            dbConstraint["constraint_type"] ===
                                                "UNIQUE" &&
                                            dbConstraint["constraint_name"] ===
                                                uniqueConstraint[
                                                    "constraint_name"
                                                ] &&
                                            dbConstraint["column_name"] !==
                                                dbColumn["column_name"],
                                    )
                                })
                            tableColumn.isUnique =
                                uniqueConstraints.length > 0 &&
                                !isConstraintComposite

                            if (dbColumn.is_identity === "YES") {
                                // Postgres 10+ Identity column
                                tableColumn.isGenerated = true
                                tableColumn.generationStrategy = "identity"
                                tableColumn.generatedIdentity =
                                    dbColumn.identity_generation
                            } else if (
                                dbColumn["column_default"] !== null &&
                                dbColumn["column_default"] !== undefined
                            ) {
                                const serialDefaultName = `nextval('${this.buildSequenceName(
                                    table,
                                    dbColumn["column_name"],
                                )}'::regclass)`
                                const serialDefaultPath = `nextval('${this.buildSequencePath(
                                    table,
                                    dbColumn["column_name"],
                                )}'::regclass)`

                                const defaultWithoutQuotes = dbColumn[
                                    "column_default"
                                ].replace(/"/g, "")

                                if (
                                    defaultWithoutQuotes ===
                                        serialDefaultName ||
                                    defaultWithoutQuotes === serialDefaultPath
                                ) {
                                    tableColumn.isGenerated = true
                                    tableColumn.generationStrategy = "increment"
                                } else if (
                                    dbColumn["column_default"] ===
                                        "gen_random_uuid()" ||
                                    /^uuid_generate_v\d\(\)/.test(
                                        dbColumn["column_default"],
                                    )
                                ) {
                                    if (tableColumn.type === "uuid") {
                                        tableColumn.isGenerated = true
                                        tableColumn.generationStrategy = "uuid"
                                    } else {
                                        tableColumn.default =
                                            dbColumn["column_default"]
                                    }
                                } else if (
                                    dbColumn["column_default"] === "now()" ||
                                    dbColumn["column_default"].indexOf(
                                        "'now'::text",
                                    ) !== -1
                                ) {
                                    tableColumn.default =
                                        dbColumn["column_default"]
                                } else {
                                    tableColumn.default = dbColumn[
                                        "column_default"
                                    ].replace(/::[\w\s.[\]\-"]+/g, "")
                                    tableColumn.default =
                                        tableColumn.default.replace(
                                            /^(-?\d+)$/,
                                            "'$1'",
                                        )
                                }
                            }

                            if (
                                dbColumn["is_generated"] === "ALWAYS" &&
                                dbColumn["generation_expression"]
                            ) {
                                // In postgres there is no VIRTUAL generated column type
                                tableColumn.generatedType = "STORED"
                                // We cannot relay on information_schema.columns.generation_expression, because it is formatted different.
                                const asExpressionQuery =
                                    this.selectTypeormMetadataSql({
                                        database: currentDatabase,
                                        schema: dbTable["table_schema"],
                                        table: dbTable["table_name"],
                                        type: MetadataTableType.GENERATED_COLUMN,
                                        name: tableColumn.name,
                                    })

                                const results = await this.query(
                                    asExpressionQuery.query,
                                    asExpressionQuery.parameters,
                                )
                                if (results[0] && results[0].value) {
                                    tableColumn.asExpression = results[0].value
                                } else {
                                    tableColumn.asExpression = ""
                                }
                            }

                            tableColumn.comment = dbColumn["description"]
                                ? dbColumn["description"]
                                : undefined
                            if (dbColumn["character_set_name"])
                                tableColumn.charset =
                                    dbColumn["character_set_name"]
                            if (dbColumn["collation_name"])
                                tableColumn.collation =
                                    dbColumn["collation_name"]
                            return tableColumn
                        }),
                )

                // find unique constraints of table, group them by constraint name and build TableUnique.
                const tableUniqueConstraints = OrmUtils.uniq(
                    dbConstraints.filter((dbConstraint) => {
                        return (
                            dbConstraint["table_name"] ===
                                dbTable["table_name"] &&
                            dbConstraint["table_schema"] ===
                                dbTable["table_schema"] &&
                            dbConstraint["constraint_type"] === "UNIQUE"
                        )
                    }),
                    (dbConstraint) => dbConstraint["constraint_name"],
                )

                table.uniques = tableUniqueConstraints.map((constraint) => {
                    const uniques = dbConstraints.filter(
                        (dbC) =>
                            dbC["constraint_name"] ===
                            constraint["constraint_name"],
                    )
                    return new TableUnique({
                        name: constraint["constraint_name"],
                        columnNames: uniques.map((u) => u["column_name"]),
                        deferrable: constraint["deferrable"]
                            ? constraint["deferred"]
                            : undefined,
                    })
                })

                // find check constraints of table, group them by constraint name and build TableCheck.
                const tableCheckConstraints = OrmUtils.uniq(
                    dbConstraints.filter((dbConstraint) => {
                        return (
                            dbConstraint["table_name"] ===
                                dbTable["table_name"] &&
                            dbConstraint["table_schema"] ===
                                dbTable["table_schema"] &&
                            dbConstraint["constraint_type"] === "CHECK"
                        )
                    }),
                    (dbConstraint) => dbConstraint["constraint_name"],
                )

                table.checks = tableCheckConstraints.map((constraint) => {
                    const checks = dbConstraints.filter(
                        (dbC) =>
                            dbC["constraint_name"] ===
                            constraint["constraint_name"],
                    )
                    return new TableCheck({
                        name: constraint["constraint_name"],
                        columnNames: checks.map((c) => c["column_name"]),
                        expression: constraint["expression"].replace(
                            /^\s*CHECK\s*\((.*)\)\s*$/i,
                            "$1",
                        ),
                    })
                })

                // find exclusion constraints of table, group them by constraint name and build TableExclusion.
                const tableExclusionConstraints = OrmUtils.uniq(
                    dbConstraints.filter((dbConstraint) => {
                        return (
                            dbConstraint["table_name"] ===
                                dbTable["table_name"] &&
                            dbConstraint["table_schema"] ===
                                dbTable["table_schema"] &&
                            dbConstraint["constraint_type"] === "EXCLUDE"
                        )
                    }),
                    (dbConstraint) => dbConstraint["constraint_name"],
                )

                table.exclusions = tableExclusionConstraints.map(
                    (constraint) => {
                        return new TableExclusion({
                            name: constraint["constraint_name"],
                            expression: constraint["expression"].substring(8), // trim EXCLUDE from start of expression
                        })
                    },
                )

                // find foreign key constraints of table, group them by constraint name and build TableForeignKey.
                const tableForeignKeyConstraints = OrmUtils.uniq(
                    dbForeignKeys.filter((dbForeignKey) => {
                        return (
                            dbForeignKey["table_name"] ===
                                dbTable["table_name"] &&
                            dbForeignKey["table_schema"] ===
                                dbTable["table_schema"]
                        )
                    }),
                    (dbForeignKey) => dbForeignKey["constraint_name"],
                )

                table.foreignKeys = tableForeignKeyConstraints.map(
                    (dbForeignKey) => {
                        const foreignKeys = dbForeignKeys.filter(
                            (dbFk) =>
                                dbFk["constraint_name"] ===
                                dbForeignKey["constraint_name"],
                        )

                        // if referenced table located in currently used schema, we don't need to concat schema name to table name.
                        const schema = getSchemaFromKey(
                            dbForeignKey,
                            "referenced_table_schema",
                        )
                        const referencedTableName = this.driver.buildTableName(
                            dbForeignKey["referenced_table_name"],
                            schema,
                        )

                        return new TableForeignKey({
                            name: dbForeignKey["constraint_name"],
                            columnNames: foreignKeys.map(
                                (dbFk) => dbFk["column_name"],
                            ),
                            referencedSchema:
                                dbForeignKey["referenced_table_schema"],
                            referencedTableName: referencedTableName,
                            referencedColumnNames: foreignKeys.map(
                                (dbFk) => dbFk["referenced_column_name"],
                            ),
                            onDelete: dbForeignKey["on_delete"],
                            onUpdate: dbForeignKey["on_update"],
                            deferrable: dbForeignKey["deferrable"]
                                ? dbForeignKey["deferred"]
                                : undefined,
                        })
                    },
                )

                // find index constraints of table, group them by constraint name and build TableIndex.
                const tableIndexConstraints = OrmUtils.uniq(
                    dbIndices.filter((dbIndex) => {
                        return (
                            dbIndex["table_name"] === dbTable["table_name"] &&
                            dbIndex["table_schema"] === dbTable["table_schema"]
                        )
                    }),
                    (dbIndex) => dbIndex["constraint_name"],
                )

                table.indices = tableIndexConstraints.map((constraint) => {
                    const indices = dbIndices.filter((index) => {
                        return (
                            index["table_schema"] ===
                                constraint["table_schema"] &&
                            index["table_name"] === constraint["table_name"] &&
                            index["constraint_name"] ===
                                constraint["constraint_name"]
                        )
                    })
                    return new TableIndex(<TableIndexOptions>{
                        table: table,
                        name: constraint["constraint_name"],
                        columnNames: indices.map((i) => i["column_name"]),
                        isUnique: constraint["is_unique"] === "TRUE",
                        where: constraint["condition"],
                        isSpatial: constraint["index_type"] === "gist",
                        isFulltext: false,
                    })
                })

                return table
            }),
        )
    }

    /**
     * Builds create table sql.
     */
    protected createTableSql(table: Table, createForeignKeys?: boolean): Query {
        const columnDefinitions = table.columns
            .map((column) => this.buildCreateColumnSql(table, column))
            .join(", ")
        let sql = `CREATE TABLE ${this.escapePath(table)} (${columnDefinitions}`

        table.columns
            .filter((column) => column.isUnique)
            .forEach((column) => {
                const isUniqueExist = table.uniques.some(
                    (unique) =>
                        unique.columnNames.length === 1 &&
                        unique.columnNames[0] === column.name,
                )
                if (!isUniqueExist)
                    table.uniques.push(
                        new TableUnique({
                            name: this.connection.namingStrategy.uniqueConstraintName(
                                table,
                                [column.name],
                            ),
                            columnNames: [column.name],
                        }),
                    )
            })

        if (table.uniques.length > 0) {
            const uniquesSql = table.uniques
                .map((unique) => {
                    const uniqueName = unique.name
                        ? unique.name
                        : this.connection.namingStrategy.uniqueConstraintName(
                              table,
                              unique.columnNames,
                          )
                    const columnNames = unique.columnNames
                        .map((columnName) => `"${columnName}"`)
                        .join(", ")
                    let constraint = `CONSTRAINT "${uniqueName}" UNIQUE (${columnNames})`
                    if (unique.deferrable)
                        constraint += ` DEFERRABLE ${unique.deferrable}`
                    return constraint
                })
                .join(", ")

            sql += `, ${uniquesSql}`
        }

        if (table.checks.length > 0) {
            const checksSql = table.checks
                .map((check) => {
                    const checkName = check.name
                        ? check.name
                        : this.connection.namingStrategy.checkConstraintName(
                              table,
                              check.expression!,
                          )
                    return `CONSTRAINT "${checkName}" CHECK (${check.expression})`
                })
                .join(", ")

            sql += `, ${checksSql}`
        }

        if (table.exclusions.length > 0) {
            const exclusionsSql = table.exclusions
                .map((exclusion) => {
                    const exclusionName = exclusion.name
                        ? exclusion.name
                        : this.connection.namingStrategy.exclusionConstraintName(
                              table,
                              exclusion.expression!,
                          )
                    return `CONSTRAINT "${exclusionName}" EXCLUDE ${exclusion.expression}`
                })
                .join(", ")

            sql += `, ${exclusionsSql}`
        }

        if (table.foreignKeys.length > 0 && createForeignKeys) {
            const foreignKeysSql = table.foreignKeys
                .map((fk) => {
                    const columnNames = fk.columnNames
                        .map((columnName) => `"${columnName}"`)
                        .join(", ")
                    if (!fk.name)
                        fk.name = this.connection.namingStrategy.foreignKeyName(
                            table,
                            fk.columnNames,
                            this.getTablePath(fk),
                            fk.referencedColumnNames,
                        )

                    const referencedColumnNames = fk.referencedColumnNames
                        .map((columnName) => `"${columnName}"`)
                        .join(", ")

                    let constraint = `CONSTRAINT "${
                        fk.name
                    }" FOREIGN KEY (${columnNames}) REFERENCES ${this.escapePath(
                        this.getTablePath(fk),
                    )} (${referencedColumnNames})`
                    if (fk.onDelete) constraint += ` ON DELETE ${fk.onDelete}`
                    if (fk.onUpdate) constraint += ` ON UPDATE ${fk.onUpdate}`
                    if (fk.deferrable)
                        constraint += ` DEFERRABLE ${fk.deferrable}`

                    return constraint
                })
                .join(", ")

            sql += `, ${foreignKeysSql}`
        }

        const primaryColumns = table.columns.filter(
            (column) => column.isPrimary,
        )
        if (primaryColumns.length > 0) {
            const primaryKeyName = primaryColumns[0].primaryKeyConstraintName
                ? primaryColumns[0].primaryKeyConstraintName
                : this.connection.namingStrategy.primaryKeyName(
                      table,
                      primaryColumns.map((column) => column.name),
                  )

            const columnNames = primaryColumns
                .map((column) => `"${column.name}"`)
                .join(", ")
            sql += `, CONSTRAINT "${primaryKeyName}" PRIMARY KEY (${columnNames})`
        }

        sql += `)`

        table.columns
            .filter((it) => it.comment)
            .forEach(
                (it) =>
                    (sql += `; COMMENT ON COLUMN ${this.escapePath(table)}."${
                        it.name
                    }" IS ${this.escapeComment(it.comment)}`),
            )

        return new Query(sql)
    }

    /**
     * Loads Postgres version.
     */
    async getVersion(): Promise<string> {
        const result: [{ version: string }] = await this.query(
            `SELECT version()`,
        )
        return result[0].version.replace(/^PostgreSQL ([\d.]+) .*$/, "$1")
    }

    /**
     * Builds drop table sql.
     */
    protected dropTableSql(tableOrPath: Table | string): Query {
        return new Query(`DROP TABLE ${this.escapePath(tableOrPath)}`)
    }

    protected createViewSql(view: View): Query {
        const materializedClause = view.materialized ? "MATERIALIZED " : ""
        const viewName = this.escapePath(view)

        if (typeof view.expression === "string") {
            return new Query(
                `CREATE ${materializedClause}VIEW ${viewName} AS ${view.expression}`,
            )
        } else {
            return new Query(
                `CREATE ${materializedClause}VIEW ${viewName} AS ${view
                    .expression(this.connection)
                    .getQuery()}`,
            )
        }
    }

    protected async insertViewDefinitionSql(view: View): Promise<Query> {
        const currentSchema = await this.getCurrentSchema()

        let { schema, tableName: name } = this.driver.parseTableName(view)

        if (!schema) {
            schema = currentSchema
        }

        const type = view.materialized
            ? MetadataTableType.MATERIALIZED_VIEW
            : MetadataTableType.VIEW
        const expression =
            typeof view.expression === "string"
                ? view.expression.trim()
                : view.expression(this.connection).getQuery()
        return this.insertTypeormMetadataSql({
            type,
            schema,
            name,
            value: expression,
        })
    }

    /**
     * Builds drop view sql.
     */
    protected dropViewSql(view: View): Query {
        const materializedClause = view.materialized ? "MATERIALIZED " : ""
        return new Query(
            `DROP ${materializedClause}VIEW ${this.escapePath(view)}`,
        )
    }

    /**
     * Builds remove view sql.
     */
    protected async deleteViewDefinitionSql(view: View): Promise<Query> {
        const currentSchema = await this.getCurrentSchema()

        let { schema, tableName: name } = this.driver.parseTableName(view)

        if (!schema) {
            schema = currentSchema
        }

        const type = view.materialized
            ? MetadataTableType.MATERIALIZED_VIEW
            : MetadataTableType.VIEW
        return this.deleteTypeormMetadataSql({ type, schema, name })
    }

    /**
     * Drops ENUM type from given schemas.
     */
    protected async dropEnumTypes(schemaNames: string): Promise<void> {
        const selectDropsQuery =
            `SELECT 'DROP TYPE IF EXISTS "' || n.nspname || '"."' || t.typname || '" CASCADE;' as "query" FROM "pg_type" "t" ` +
            `INNER JOIN "pg_enum" "e" ON "e"."enumtypid" = "t"."oid" ` +
            `INNER JOIN "pg_namespace" "n" ON "n"."oid" = "t"."typnamespace" ` +
            `WHERE "n"."nspname" IN (${schemaNames}) GROUP BY "n"."nspname", "t"."typname"`
        const dropQueries: ObjectLiteral[] = await this.query(selectDropsQuery)
        await Promise.all(dropQueries.map((q) => this.query(q["query"])))
    }

    /**
     * Checks if enum with the given name exist in the database.
     */
    protected async hasEnumType(
        table: Table,
        column: TableColumn,
    ): Promise<boolean> {
        let { schema } = this.driver.parseTableName(table)

        if (!schema) {
            schema = await this.getCurrentSchema()
        }

        const enumName = this.buildEnumName(table, column, false, true)
        const sql =
            `SELECT "n"."nspname", "t"."typname" FROM "pg_type" "t" ` +
            `INNER JOIN "pg_namespace" "n" ON "n"."oid" = "t"."typnamespace" ` +
            `WHERE "n"."nspname" = '${schema}' AND "t"."typname" = '${enumName}'`
        const result = await this.query(sql)
        return result.length ? true : false
    }

    /**
     * Builds create ENUM type sql.
     */
    protected createEnumTypeSql(
        table: Table,
        column: TableColumn,
        enumName?: string,
    ): Query {
        if (!enumName) enumName = this.buildEnumName(table, column)
        const enumValues = column
            .enum!.map((value) => `'${value.replace("'", "''")}'`)
            .join(", ")
        return new Query(`CREATE TYPE ${enumName} AS ENUM(${enumValues})`)
    }

    /**
     * Builds create ENUM type sql.
     */
    protected dropEnumTypeSql(
        table: Table,
        column: TableColumn,
        enumName?: string,
    ): Query {
        if (!enumName) enumName = this.buildEnumName(table, column)
        return new Query(`DROP TYPE ${enumName}`)
    }

    /**
     * Builds create index sql.
     */
    protected createIndexSql(table: Table, index: TableIndex): Query {
        const columns = index.columnNames
            .map((columnName) => `"${columnName}"`)
            .join(", ")
        return new Query(
            `CREATE ${index.isUnique ? "UNIQUE " : ""}INDEX${
                index.isConcurrent ? " CONCURRENTLY" : ""
            } "${index.name}" ON ${this.escapePath(table)} ${
                index.isSpatial ? "USING GiST " : ""
            }(${columns}) ${index.where ? "WHERE " + index.where : ""}`,
        )
    }

    /**
     * Builds create view index sql.
     */
    protected createViewIndexSql(view: View, index: TableIndex): Query {
        const columns = index.columnNames
            .map((columnName) => `"${columnName}"`)
            .join(", ")
        return new Query(
            `CREATE ${index.isUnique ? "UNIQUE " : ""}INDEX "${
                index.name
            }" ON ${this.escapePath(view)} (${columns}) ${
                index.where ? "WHERE " + index.where : ""
            }`,
        )
    }

    /**
     * Builds drop index sql.
     */
    protected dropIndexSql(
        table: Table | View,
        indexOrName: TableIndex | string,
    ): Query {
        const indexName = InstanceChecker.isTableIndex(indexOrName)
            ? indexOrName.name
            : indexOrName
        const concurrent = InstanceChecker.isTableIndex(indexOrName)
            ? indexOrName.isConcurrent
            : false
        const { schema } = this.driver.parseTableName(table)
        return schema
            ? new Query(
                  `DROP INDEX ${
                      concurrent ? "CONCURRENTLY " : ""
                  }"${schema}"."${indexName}"`,
              )
            : new Query(
                  `DROP INDEX ${
                      concurrent ? "CONCURRENTLY " : ""
                  }"${indexName}"`,
              )
    }

    /**
     * Builds create primary key sql.
     */
    protected createPrimaryKeySql(
        table: Table,
        columnNames: string[],
        constraintName?: string,
    ): Query {
        const primaryKeyName = constraintName
            ? constraintName
            : this.connection.namingStrategy.primaryKeyName(table, columnNames)

        const columnNamesString = columnNames
            .map((columnName) => `"${columnName}"`)
            .join(", ")

        return new Query(
            `ALTER TABLE ${this.escapePath(
                table,
            )} ADD CONSTRAINT "${primaryKeyName}" PRIMARY KEY (${columnNamesString})`,
        )
    }

    /**
     * Builds drop primary key sql.
     */
    protected dropPrimaryKeySql(table: Table): Query {
        if (!table.primaryColumns.length)
            throw new TypeORMError(`Table ${table} has no primary keys.`)

        const columnNames = table.primaryColumns.map((column) => column.name)
        const constraintName = table.primaryColumns[0].primaryKeyConstraintName
        const primaryKeyName = constraintName
            ? constraintName
            : this.connection.namingStrategy.primaryKeyName(table, columnNames)

        return new Query(
            `ALTER TABLE ${this.escapePath(
                table,
            )} DROP CONSTRAINT "${primaryKeyName}"`,
        )
    }

    /**
     * Builds create unique constraint sql.
     */
    protected createUniqueConstraintSql(
        table: Table,
        uniqueConstraint: TableUnique,
    ): Query {
        const columnNames = uniqueConstraint.columnNames
            .map((column) => `"` + column + `"`)
            .join(", ")
        let sql = `ALTER TABLE ${this.escapePath(table)} ADD CONSTRAINT "${
            uniqueConstraint.name
        }" UNIQUE (${columnNames})`
        if (uniqueConstraint.deferrable)
            sql += ` DEFERRABLE ${uniqueConstraint.deferrable}`
        return new Query(sql)
    }

    /**
     * Builds drop unique constraint sql.
     */
    protected dropUniqueConstraintSql(
        table: Table,
        uniqueOrName: TableUnique | string,
    ): Query {
        const uniqueName = InstanceChecker.isTableUnique(uniqueOrName)
            ? uniqueOrName.name
            : uniqueOrName
        return new Query(
            `ALTER TABLE ${this.escapePath(
                table,
            )} DROP CONSTRAINT "${uniqueName}"`,
        )
    }

    /**
     * Builds create check constraint sql.
     */
    protected createCheckConstraintSql(
        table: Table,
        checkConstraint: TableCheck,
    ): Query {
        return new Query(
            `ALTER TABLE ${this.escapePath(table)} ADD CONSTRAINT "${
                checkConstraint.name
            }" CHECK (${checkConstraint.expression})`,
        )
    }

    /**
     * Builds drop check constraint sql.
     */
    protected dropCheckConstraintSql(
        table: Table,
        checkOrName: TableCheck | string,
    ): Query {
        const checkName = InstanceChecker.isTableCheck(checkOrName)
            ? checkOrName.name
            : checkOrName
        return new Query(
            `ALTER TABLE ${this.escapePath(
                table,
            )} DROP CONSTRAINT "${checkName}"`,
        )
    }

    /**
     * Builds create exclusion constraint sql.
     */
    protected createExclusionConstraintSql(
        table: Table,
        exclusionConstraint: TableExclusion,
    ): Query {
        return new Query(
            `ALTER TABLE ${this.escapePath(table)} ADD CONSTRAINT "${
                exclusionConstraint.name
            }" EXCLUDE ${exclusionConstraint.expression}`,
        )
    }

    /**
     * Builds drop exclusion constraint sql.
     */
    protected dropExclusionConstraintSql(
        table: Table,
        exclusionOrName: TableExclusion | string,
    ): Query {
        const exclusionName = InstanceChecker.isTableExclusion(exclusionOrName)
            ? exclusionOrName.name
            : exclusionOrName
        return new Query(
            `ALTER TABLE ${this.escapePath(
                table,
            )} DROP CONSTRAINT "${exclusionName}"`,
        )
    }

    /**
     * Builds create foreign key sql.
     */
    protected createForeignKeySql(
        table: Table,
        foreignKey: TableForeignKey,
    ): Query {
        const columnNames = foreignKey.columnNames
            .map((column) => `"` + column + `"`)
            .join(", ")
        const referencedColumnNames = foreignKey.referencedColumnNames
            .map((column) => `"` + column + `"`)
            .join(",")
        let sql =
            `ALTER TABLE ${this.escapePath(table)} ADD CONSTRAINT "${
                foreignKey.name
            }" FOREIGN KEY (${columnNames}) ` +
            `REFERENCES ${this.escapePath(
                this.getTablePath(foreignKey),
            )}(${referencedColumnNames})`
        if (foreignKey.onDelete) sql += ` ON DELETE ${foreignKey.onDelete}`
        if (foreignKey.onUpdate) sql += ` ON UPDATE ${foreignKey.onUpdate}`
        if (foreignKey.deferrable) sql += ` DEFERRABLE ${foreignKey.deferrable}`

        return new Query(sql)
    }

    /**
     * Builds drop foreign key sql.
     */
    protected dropForeignKeySql(
        table: Table,
        foreignKeyOrName: TableForeignKey | string,
    ): Query {
        const foreignKeyName = InstanceChecker.isTableForeignKey(
            foreignKeyOrName,
        )
            ? foreignKeyOrName.name
            : foreignKeyOrName
        return new Query(
            `ALTER TABLE ${this.escapePath(
                table,
            )} DROP CONSTRAINT "${foreignKeyName}"`,
        )
    }

    /**
     * Builds sequence name from given table and column.
     */
    protected buildSequenceName(
        table: Table,
        columnOrName: TableColumn | string,
    ): string {
        const { tableName } = this.driver.parseTableName(table)

        const columnName = InstanceChecker.isTableColumn(columnOrName)
            ? columnOrName.name
            : columnOrName

        let seqName = `${tableName}_${columnName}_seq`

        if (seqName.length > this.connection.driver.maxAliasLength!) {
            // note doesn't yet handle corner cases where .length differs from number of UTF-8 bytes
            seqName = `${tableName.substring(0, 29)}_${columnName.substring(
                0,
                Math.max(29, 63 - table.name.length - 5),
            )}_seq`
        }

        return seqName
    }

    protected buildSequencePath(
        table: Table,
        columnOrName: TableColumn | string,
    ): string {
        const { schema } = this.driver.parseTableName(table)

        return schema
            ? `${schema}.${this.buildSequenceName(table, columnOrName)}`
            : this.buildSequenceName(table, columnOrName)
    }

    /**
     * Builds ENUM type name from given table and column.
     */
    protected buildEnumName(
        table: Table,
        column: TableColumn,
        withSchema: boolean = true,
        disableEscape?: boolean,
        toOld?: boolean,
    ): string {
        const { schema, tableName } = this.driver.parseTableName(table)
        let enumName = column.enumName
            ? column.enumName
            : `${tableName}_${column.name.toLowerCase()}_enum`
        if (schema && withSchema) enumName = `${schema}.${enumName}`
        if (toOld) enumName = enumName + "_old"
        return enumName
            .split(".")
            .map((i) => {
                return disableEscape ? i : `"${i}"`
            })
            .join(".")
    }

    protected async getUserDefinedTypeName(table: Table, column: TableColumn) {
        let { schema, tableName: name } = this.driver.parseTableName(table)

        if (!schema) {
            schema = await this.getCurrentSchema()
        }

        const result = await this.query(
            `SELECT "udt_schema", "udt_name" ` +
                `FROM "information_schema"."columns" WHERE "table_schema" = '${schema}' AND "table_name" = '${name}' AND "column_name"='${column.name}'`,
        )

        // docs: https://www.postgresql.org/docs/current/xtypes.html
        // When you define a new base type, PostgreSQL automatically provides support for arrays of that type.
        // The array type typically has the same name as the base type with the underscore character (_) prepended.
        // ----
        // so, we must remove this underscore character from enum type name
        let udtName = result[0]["udt_name"]
        if (udtName.indexOf("_") === 0) {
            udtName = udtName.substr(1, udtName.length)
        }
        return {
            schema: result[0]["udt_schema"],
            name: udtName,
        }
    }

    /**
     * Escapes a given comment so it's safe to include in a query.
     */
    protected escapeComment(comment?: string) {
        if (!comment || comment.length === 0) {
            return "NULL"
        }

        comment = comment.replace(/'/g, "''").replace(/\u0000/g, "") // Null bytes aren't allowed in comments

        return `'${comment}'`
    }

    /**
     * Escapes given table or view path.
     */
    protected escapePath(target: Table | View | string): string {
        const { schema, tableName } = this.driver.parseTableName(target)

        if (schema && schema !== this.driver.searchSchema) {
            return `"${schema}"."${tableName}"`
        }

        return `"${tableName}"`
    }

    /**
     * Get the table name with table schema
     * Note: Without ' or "
     */
    protected async getTableNameWithSchema(target: Table | string) {
        const tableName = InstanceChecker.isTable(target) ? target.name : target
        if (tableName.indexOf(".") === -1) {
            const schemaResult = await this.query(`SELECT current_schema()`)
            const schema = schemaResult[0]["current_schema"]
            return `${schema}.${tableName}`
        } else {
            return `${tableName.split(".")[0]}.${tableName.split(".")[1]}`
        }
    }

    /**
     * Builds a query for create column.
     */
    protected buildCreateColumnSql(table: Table, column: TableColumn) {
        let c = '"' + column.name + '"'
        if (
            column.isGenerated === true &&
            column.generationStrategy !== "uuid"
        ) {
            if (column.generationStrategy === "identity") {
                // Postgres 10+ Identity generated column
                const generatedIdentityOrDefault =
                    column.generatedIdentity || "BY DEFAULT"
                c += ` ${column.type} GENERATED ${generatedIdentityOrDefault} AS IDENTITY`
            } else {
                // classic SERIAL primary column
                if (
                    column.type === "integer" ||
                    column.type === "int" ||
                    column.type === "int4"
                )
                    c += " SERIAL"
                if (column.type === "smallint" || column.type === "int2")
                    c += " SMALLSERIAL"
                if (column.type === "bigint" || column.type === "int8")
                    c += " BIGSERIAL"
            }
        }
        if (column.type === "enum" || column.type === "simple-enum") {
            c += " " + this.buildEnumName(table, column)
            if (column.isArray) c += " array"
        } else if (!column.isGenerated || column.type === "uuid") {
            c += " " + this.connection.driver.createFullType(column)
        }

        // Postgres only supports the stored generated column type
        if (column.generatedType === "STORED" && column.asExpression) {
            c += ` GENERATED ALWAYS AS (${column.asExpression}) STORED`
        }

        if (column.charset) c += ' CHARACTER SET "' + column.charset + '"'
        if (column.collation) c += ' COLLATE "' + column.collation + '"'
        if (column.isNullable !== true) c += " NOT NULL"
        if (column.default !== undefined && column.default !== null)
            c += " DEFAULT " + column.default
        if (
            column.isGenerated &&
            column.generationStrategy === "uuid" &&
            !column.default
        )
            c += ` DEFAULT ${this.driver.uuidGenerator}`

        return c
    }

    /**
     * Checks if the PostgreSQL server has support for partitioned tables
     */
    protected async hasSupportForPartitionedTables() {
        const result = await this.query(
            `SELECT TRUE FROM information_schema.columns WHERE table_name = 'pg_class' and column_name = 'relispartition'`,
        )
        return result.length ? true : false
    }

    /**
     * Change table comment.
     */
    async changeTableComment(
        tableOrName: Table | string,
        newComment?: string,
    ): Promise<void> {
        const upQueries: Query[] = []
        const downQueries: Query[] = []

        const table = InstanceChecker.isTable(tableOrName)
            ? tableOrName
            : await this.getCachedTable(tableOrName)

        newComment = this.escapeComment(newComment)
        const comment = this.escapeComment(table.comment)

        if (newComment === comment) {
            return
        }

        const newTable = table.clone()

        upQueries.push(
            new Query(
                `COMMENT ON TABLE ${this.escapePath(
                    newTable,
                )} IS ${newComment}`,
            ),
        )

        downQueries.push(
            new Query(
                `COMMENT ON TABLE ${this.escapePath(table)} IS ${comment}`,
            ),
        )

        await this.executeQueries(upQueries, downQueries)

        table.comment = newTable.comment
        this.replaceCachedTable(table, newTable)
    }
}<|MERGE_RESOLUTION|>--- conflicted
+++ resolved
@@ -27,11 +27,7 @@
 import { MetadataTableType } from "../types/MetadataTableType"
 import { ReplicationMode } from "../types/ReplicationMode"
 import { PostgresDriver } from "./PostgresDriver"
-<<<<<<< HEAD
 import { sleep } from "./sleep"
-import { BroadcasterResult } from "../../subscriber/BroadcasterResult"
-=======
->>>>>>> 6ba40821
 
 /**
  * Runs queries on a single postgres database connection.

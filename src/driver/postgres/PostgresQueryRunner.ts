import { ObjectLiteral } from "../../common/ObjectLiteral"
import { TypeORMError } from "../../error"
import { QueryFailedError } from "../../error/QueryFailedError"
import { QueryRunnerAlreadyReleasedError } from "../../error/QueryRunnerAlreadyReleasedError"
import { TransactionNotStartedError } from "../../error/TransactionNotStartedError"
import { ReadStream } from "../../platform/PlatformTools"
import { BaseQueryRunner } from "../../query-runner/BaseQueryRunner"
import { QueryResult } from "../../query-runner/QueryResult"
import { QueryRunner } from "../../query-runner/QueryRunner"
import { TableIndexOptions } from "../../schema-builder/options/TableIndexOptions"
import { Table } from "../../schema-builder/table/Table"
import { TableCheck } from "../../schema-builder/table/TableCheck"
import { TableColumn } from "../../schema-builder/table/TableColumn"
import { TableExclusion } from "../../schema-builder/table/TableExclusion"
import { TableForeignKey } from "../../schema-builder/table/TableForeignKey"
import { TableIndex } from "../../schema-builder/table/TableIndex"
import { TableUnique } from "../../schema-builder/table/TableUnique"
import { View } from "../../schema-builder/view/View"
import { Broadcaster } from "../../subscriber/Broadcaster"
import { BroadcasterResult } from "../../subscriber/BroadcasterResult"
import { InstanceChecker } from "../../util/InstanceChecker"
import { OrmUtils } from "../../util/OrmUtils"
import { DriverUtils } from "../DriverUtils"
import { Query } from "../Query"
import { ColumnType } from "../types/ColumnTypes"
import { IsolationLevel } from "../types/IsolationLevel"
import { MetadataTableType } from "../types/MetadataTableType"
import { ReplicationMode } from "../types/ReplicationMode"
import { PostgresDriver } from "./PostgresDriver"
import { sleep } from "./sleep"

/**
 * Runs queries on a single postgres database connection.
 */
export class PostgresQueryRunner
    extends BaseQueryRunner
    implements QueryRunner
{
    // -------------------------------------------------------------------------
    // Public Implemented Properties
    // -------------------------------------------------------------------------

    /**
     * Database driver used by connection.
     */
    driver: PostgresDriver

    // -------------------------------------------------------------------------
    // Protected Properties
    // -------------------------------------------------------------------------

    /**
     * Promise used to obtain a database connection for a first time.
     */
    protected databaseConnectionPromise: Promise<any>

    /**
     * Special callback provided by a driver used to release a created connection.
     */
    protected releaseCallback?: (err: any) => void

    // -------------------------------------------------------------------------
    // Constructor
    // -------------------------------------------------------------------------

    constructor(driver: PostgresDriver, mode: ReplicationMode) {
        super()
        this.driver = driver
        this.connection = driver.connection
        this.mode = mode
        this.broadcaster = new Broadcaster(this)
    }

    // -------------------------------------------------------------------------
    // Public Methods
    // -------------------------------------------------------------------------

    /**
     * Creates/uses database connection from the connection pool to perform further operations.
     * Returns obtained database connection.
     */
    connect(reconnect?: boolean): Promise<any> {
        if (this.databaseConnection && !reconnect)
            return Promise.resolve(this.databaseConnection)

        if (this.databaseConnectionPromise && !reconnect)
            return this.databaseConnectionPromise

        if (this.mode === "slave" && this.driver.isReplicated) {
            this.databaseConnectionPromise = this.driver
                .obtainSlaveConnection()
                .then(([connection, release]: any[]) => {
                    this.driver.connectedQueryRunners.push(this)
                    this.databaseConnection = connection

                    const onErrorCallback = async (err: Error) =>
                        await this.releasePostgresConnection(err)
                    this.releaseCallback = (err?: Error) => {
                        this.databaseConnection.removeListener(
                            "error",
                            onErrorCallback,
                        )
                        release(err)
                    }
                    this.databaseConnection.on("error", onErrorCallback)

                    return this.databaseConnection
                })
        } else {
            // master
            this.databaseConnectionPromise = this.driver
                .obtainMasterConnection(reconnect)
                .then(async ([connection, release]: any[]) => {
                    this.driver.connectedQueryRunners.push(this)
                    this.databaseConnection = connection

                    const onErrorCallback = async (err: Error) => {
                        return await this.releasePostgresConnection(err)
                    }
                    this.releaseCallback = (err?: Error) => {
                        this.databaseConnection.removeListener(
                            "error",
                            onErrorCallback,
                        )
                        release(err)
                    }
                    this.databaseConnection.on("error", onErrorCallback)

                    return this.databaseConnection
                })
        }

        return this.databaseConnectionPromise
    }

    /**
     * Release a connection back to the pool, optionally specifying an Error to release with.
     * Per pg-pool documentation this will prevent the pool from re-using the broken connection.
     */
    private async releasePostgresConnection(err?: Error) {
        if (this.isReleased) {
            return
        }

        this.isReleased = true
        if (this.releaseCallback) {
            this.releaseCallback(err)
            this.releaseCallback = undefined
        }

        const index = this.driver.connectedQueryRunners.indexOf(this)

        if (index !== -1) {
            this.driver.connectedQueryRunners.splice(index, 1)
        }
    }

    /**
     * Releases used database connection.
     * You cannot use query runner methods once its released.
     */
    async release(): Promise<void> {
        return await this.releasePostgresConnection()
    }

    /**
     * Starts transaction.
     */
    async startTransaction(isolationLevel?: IsolationLevel): Promise<void> {
        this.isTransactionActive = true
        try {
            await this.broadcaster.broadcast("BeforeTransactionStart")
        } catch (err) {
            this.isTransactionActive = false
            throw err
        }

        if (this.transactionDepth === 0) {
            await this.query("START TRANSACTION")
            if (isolationLevel) {
                await this.query(
                    "SET TRANSACTION ISOLATION LEVEL " + isolationLevel,
                )
            }
        } else {
            await this.query(`SAVEPOINT typeorm_${this.transactionDepth}`)
        }
        this.transactionDepth += 1

        await this.broadcaster.broadcast("AfterTransactionStart")
    }

    /**
     * Commits transaction.
     * Error will be thrown if transaction was not started.
     */
    async commitTransaction(): Promise<void> {
        if (!this.isTransactionActive) throw new TransactionNotStartedError()

        await this.broadcaster.broadcast("BeforeTransactionCommit")

        if (this.transactionDepth > 1) {
            await this.query(
                `RELEASE SAVEPOINT typeorm_${this.transactionDepth - 1}`,
            )
        } else {
            await this.query("COMMIT")
            this.isTransactionActive = false
        }
        this.transactionDepth -= 1

        await this.broadcaster.broadcast("AfterTransactionCommit")
    }

    /**
     * Rollbacks transaction.
     * Error will be thrown if transaction was not started.
     */
    async rollbackTransaction(): Promise<void> {
        if (!this.isTransactionActive) throw new TransactionNotStartedError()

        await this.broadcaster.broadcast("BeforeTransactionRollback")

        if (this.transactionDepth > 1) {
            await this.query(
                `ROLLBACK TO SAVEPOINT typeorm_${this.transactionDepth - 1}`,
            )
        } else {
            await this.query("ROLLBACK")
            this.isTransactionActive = false
        }
        this.transactionDepth -= 1

        await this.broadcaster.broadcast("AfterTransactionRollback")
    }

    /**
     * Executes a given SQL query.
     */
    async query(
        query: string,
        parameters?: any[],
        useStructuredResult: boolean = false,
        reconnect?: boolean,
        retryDuration?: number,
    ): Promise<any> {
        // if (this.isReleased && !reconnect) {
        //     throw new QueryRunnerAlreadyReleasedError()
        // }

        const maxRetryDuration =
            this.driver.options.extra?.maxRetryDuration ?? 3 * 60 * 1000

        const broadcasterResult = new BroadcasterResult()

        try {
            const databaseConnection = await this.connect(reconnect)

            await this.broadcaster.broadcast("BeforeQuery", query, parameters)

            this.driver.connection.logger.logQuery(query, parameters, this)

            const queryStartTime = Date.now()

            const raw = await databaseConnection.query(query, parameters)

            // log slow queries if maxQueryExecution time is set
            const maxQueryExecutionTime =
                this.driver.options.maxQueryExecutionTime
            const queryEndTime = Date.now()
            const queryExecutionTime = queryEndTime - queryStartTime

            this.broadcaster.broadcastAfterQueryEvent(
                broadcasterResult,
                query,
                parameters,
                true,
                queryExecutionTime,
                raw,
                undefined,
            )

            if (
                maxQueryExecutionTime &&
                queryExecutionTime > maxQueryExecutionTime
            )
                this.driver.connection.logger.logQuerySlow(
                    queryExecutionTime,
                    query,
                    parameters,
                    this,
                )

            const result = new QueryResult()
            if (raw) {
                if (raw.hasOwnProperty("rows")) {
                    result.records = raw.rows
                }

                if (raw.hasOwnProperty("rowCount")) {
                    result.affected = raw.rowCount
                }

                switch (raw.command) {
                    case "DELETE":
                    case "UPDATE":
                        // for UPDATE and DELETE query additionally return number of affected rows
                        result.raw = [raw.rows, raw.rowCount]
                        break
                    default:
                        result.raw = raw.rows
                }

                if (!useStructuredResult) {
                    return result.raw
                }
            }

            return result
        } catch (err) {
            console.info("try to catch connection error start", err.code, err.message)
            if (err.message === "Connection terminated unexpectedly") {
                return await this.query(
                    query,
                    parameters,
                    useStructuredResult,
                    true,
                )
            } else if (
                err.code === "ECONNREFUSED" ||
                err.code === "ECONNRESET" ||
                err.code === "ETIMEDOUT" ||
                err.code === "40001" ||
                err.message === "the database system is in recovery mode" ||
                err.message === "the database system is starting up"
            ) {
                console.log("retry duration:: ", retryDuration)
                if ((retryDuration ?? 0) > maxRetryDuration) {
                    throw new QueryFailedError(query, parameters, err)
<<<<<<< HEAD
                } 
=======
                }
                console.info("not reach max duration ", err.code)
                console.info("not reach max duration ", err.message)
>>>>>>> 55e172dc
                await sleep(5000)
                return await this.query(
                    query,
                    parameters,
                    useStructuredResult,
                    true,
                    (retryDuration ?? 0) + 5000,
                )
            } else {
                console.info("try to catch connection error else, ", err)
            }
            this.driver.connection.logger.logQueryError(
                err,
                query,
                parameters,
                this,
            )
            this.broadcaster.broadcastAfterQueryEvent(
                broadcasterResult,
                query,
                parameters,
                false,
                undefined,
                undefined,
                err,
            )

            throw new QueryFailedError(query, parameters, err)
        }
    }

    /**
     * Returns raw data stream.
     */
    async stream(
        query: string,
        parameters?: any[],
        onEnd?: Function,
        onError?: Function,
    ): Promise<ReadStream> {
        const QueryStream = this.driver.loadStreamDependency()
        if (this.isReleased) throw new QueryRunnerAlreadyReleasedError()

        const databaseConnection = await this.connect()
        this.driver.connection.logger.logQuery(query, parameters, this)
        const stream = databaseConnection.query(
            new QueryStream(query, parameters),
        )
        if (onEnd) stream.on("end", onEnd)
        if (onError) stream.on("error", onError)

        return stream
    }

    /**
     * Returns all available database names including system databases.
     */
    async getDatabases(): Promise<string[]> {
        return Promise.resolve([])
    }

    /**
     * Returns all available schema names including system schemas.
     * If database parameter specified, returns schemas of that database.
     */
    async getSchemas(database?: string): Promise<string[]> {
        return Promise.resolve([])
    }

    /**
     * Checks if database with the given name exist.
     */
    async hasDatabase(database: string): Promise<boolean> {
        const result = await this.query(
            `SELECT * FROM pg_database WHERE datname='${database}';`,
        )
        return result.length ? true : false
    }

    /**
     * Loads currently using database
     */
    async getCurrentDatabase(): Promise<string> {
        const query = await this.query(`SELECT * FROM current_database()`)
        return query[0]["current_database"]
    }

    /**
     * Checks if schema with the given name exist.
     */
    async hasSchema(schema: string): Promise<boolean> {
        const result = await this.query(
            `SELECT * FROM "information_schema"."schemata" WHERE "schema_name" = '${schema}'`,
        )
        return result.length ? true : false
    }

    /**
     * Loads currently using database schema
     */
    async getCurrentSchema(): Promise<string> {
        const query = await this.query(`SELECT * FROM current_schema()`)
        return query[0]["current_schema"]
    }

    /**
     * Checks if table with the given name exist in the database.
     */
    async hasTable(tableOrName: Table | string): Promise<boolean> {
        const parsedTableName = this.driver.parseTableName(tableOrName)

        if (!parsedTableName.schema) {
            parsedTableName.schema = await this.getCurrentSchema()
        }

        const sql = `SELECT * FROM "information_schema"."tables" WHERE "table_schema" = '${parsedTableName.schema}' AND "table_name" = '${parsedTableName.tableName}'`
        const result = await this.query(sql)
        return result.length ? true : false
    }

    /**
     * Checks if column with the given name exist in the given table.
     */
    async hasColumn(
        tableOrName: Table | string,
        columnName: string,
    ): Promise<boolean> {
        const parsedTableName = this.driver.parseTableName(tableOrName)

        if (!parsedTableName.schema) {
            parsedTableName.schema = await this.getCurrentSchema()
        }

        const sql = `SELECT * FROM "information_schema"."columns" WHERE "table_schema" = '${parsedTableName.schema}' AND "table_name" = '${parsedTableName.tableName}' AND "column_name" = '${columnName}'`
        const result = await this.query(sql)
        return result.length ? true : false
    }

    /**
     * Creates a new database.
     * Note: Postgres does not support database creation inside a transaction block.
     */
    async createDatabase(
        database: string,
        ifNotExist?: boolean,
    ): Promise<void> {
        if (ifNotExist) {
            const databaseAlreadyExists = await this.hasDatabase(database)

            if (databaseAlreadyExists) return Promise.resolve()
        }

        const up = `CREATE DATABASE "${database}"`
        const down = `DROP DATABASE "${database}"`
        await this.executeQueries(new Query(up), new Query(down))
    }

    /**
     * Drops database.
     * Note: Postgres does not support database dropping inside a transaction block.
     */
    async dropDatabase(database: string, ifExist?: boolean): Promise<void> {
        const up = ifExist
            ? `DROP DATABASE IF EXISTS "${database}"`
            : `DROP DATABASE "${database}"`
        const down = `CREATE DATABASE "${database}"`
        await this.executeQueries(new Query(up), new Query(down))
    }

    /**
     * Creates a new table schema.
     */
    async createSchema(
        schemaPath: string,
        ifNotExist?: boolean,
    ): Promise<void> {
        const schema =
            schemaPath.indexOf(".") === -1
                ? schemaPath
                : schemaPath.split(".")[1]

        const up = ifNotExist
            ? `CREATE SCHEMA IF NOT EXISTS "${schema}"`
            : `CREATE SCHEMA "${schema}"`
        const down = `DROP SCHEMA "${schema}" CASCADE`
        await this.executeQueries(new Query(up), new Query(down))
    }

    /**
     * Drops table schema.
     */
    async dropSchema(
        schemaPath: string,
        ifExist?: boolean,
        isCascade?: boolean,
    ): Promise<void> {
        const schema =
            schemaPath.indexOf(".") === -1
                ? schemaPath
                : schemaPath.split(".")[1]

        const up = ifExist
            ? `DROP SCHEMA IF EXISTS "${schema}" ${isCascade ? "CASCADE" : ""}`
            : `DROP SCHEMA "${schema}" ${isCascade ? "CASCADE" : ""}`
        const down = `CREATE SCHEMA "${schema}"`
        await this.executeQueries(new Query(up), new Query(down))
    }

    /**
     * Creates a new table.
     */
    async createTable(
        table: Table,
        ifNotExist: boolean = false,
        createForeignKeys: boolean = true,
        createIndices: boolean = true,
    ): Promise<void> {
        if (ifNotExist) {
            const isTableExist = await this.hasTable(table)
            if (isTableExist) return Promise.resolve()
        }
        const upQueries: Query[] = []
        const downQueries: Query[] = []

        // if table have column with ENUM type, we must create this type in postgres.
        const enumColumns = table.columns.filter(
            (column) => column.type === "enum" || column.type === "simple-enum",
        )
        const createdEnumTypes: string[] = []
        for (const column of enumColumns) {
            // TODO: Should also check if values of existing type matches expected ones
            const hasEnum = await this.hasEnumType(table, column)
            const enumName = this.buildEnumName(table, column)

            // if enum with the same "enumName" is defined more then once, me must prevent double creation
            if (!hasEnum && createdEnumTypes.indexOf(enumName) === -1) {
                createdEnumTypes.push(enumName)
                upQueries.push(this.createEnumTypeSql(table, column, enumName))
                downQueries.push(this.dropEnumTypeSql(table, column, enumName))
            }
        }

        // if table have column with generated type, we must add the expression to the metadata table
        const generatedColumns = table.columns.filter(
            (column) =>
                column.generatedType === "STORED" && column.asExpression,
        )
        for (const column of generatedColumns) {
            const tableNameWithSchema = (
                await this.getTableNameWithSchema(table.name)
            ).split(".")
            const tableName = tableNameWithSchema[1]
            const schema = tableNameWithSchema[0]

            const insertQuery = this.insertTypeormMetadataSql({
                database: this.driver.database,
                schema,
                table: tableName,
                type: MetadataTableType.GENERATED_COLUMN,
                name: column.name,
                value: column.asExpression,
            })

            const deleteQuery = this.deleteTypeormMetadataSql({
                database: this.driver.database,
                schema,
                table: tableName,
                type: MetadataTableType.GENERATED_COLUMN,
                name: column.name,
            })

            upQueries.push(insertQuery)
            downQueries.push(deleteQuery)
        }

        upQueries.push(this.createTableSql(table, createForeignKeys))
        downQueries.push(this.dropTableSql(table))

        // if createForeignKeys is true, we must drop created foreign keys in down query.
        // createTable does not need separate method to create foreign keys, because it create fk's in the same query with table creation.
        if (createForeignKeys)
            table.foreignKeys.forEach((foreignKey) =>
                downQueries.push(this.dropForeignKeySql(table, foreignKey)),
            )

        if (createIndices) {
            table.indices.forEach((index) => {
                // new index may be passed without name. In this case we generate index name manually.
                if (!index.name)
                    index.name = this.connection.namingStrategy.indexName(
                        table,
                        index.columnNames,
                        index.where,
                    )
                upQueries.push(this.createIndexSql(table, index))
                downQueries.push(this.dropIndexSql(table, index))
            })
        }

        if (table.comment) {
            upQueries.push(
                new Query(
                    "COMMENT ON TABLE " +
                        this.escapePath(table) +
                        " IS '" +
                        table.comment +
                        "'",
                ),
            )
            downQueries.push(
                new Query(
                    "COMMENT ON TABLE " + this.escapePath(table) + " IS NULL",
                ),
            )
        }

        await this.executeQueries(upQueries, downQueries)
    }

    /**
     * Drops the table.
     */
    async dropTable(
        target: Table | string,
        ifExist?: boolean,
        dropForeignKeys: boolean = true,
        dropIndices: boolean = true,
    ): Promise<void> {
        // It needs because if table does not exist and dropForeignKeys or dropIndices is true, we don't need
        // to perform drop queries for foreign keys and indices.
        if (ifExist) {
            const isTableExist = await this.hasTable(target)
            if (!isTableExist) return Promise.resolve()
        }

        // if dropTable called with dropForeignKeys = true, we must create foreign keys in down query.
        const createForeignKeys: boolean = dropForeignKeys
        const tablePath = this.getTablePath(target)
        const table = await this.getCachedTable(tablePath)
        const upQueries: Query[] = []
        const downQueries: Query[] = []

        if (dropIndices) {
            table.indices.forEach((index) => {
                upQueries.push(this.dropIndexSql(table, index))
                downQueries.push(this.createIndexSql(table, index))
            })
        }

        if (dropForeignKeys)
            table.foreignKeys.forEach((foreignKey) =>
                upQueries.push(this.dropForeignKeySql(table, foreignKey)),
            )

        upQueries.push(this.dropTableSql(table))
        downQueries.push(this.createTableSql(table, createForeignKeys))

        // if table had columns with generated type, we must remove the expression from the metadata table
        const generatedColumns = table.columns.filter(
            (column) => column.generatedType && column.asExpression,
        )
        for (const column of generatedColumns) {
            const tableNameWithSchema = (
                await this.getTableNameWithSchema(table.name)
            ).split(".")
            const tableName = tableNameWithSchema[1]
            const schema = tableNameWithSchema[0]

            const deleteQuery = this.deleteTypeormMetadataSql({
                database: this.driver.database,
                schema,
                table: tableName,
                type: MetadataTableType.GENERATED_COLUMN,
                name: column.name,
            })

            const insertQuery = this.insertTypeormMetadataSql({
                database: this.driver.database,
                schema,
                table: tableName,
                type: MetadataTableType.GENERATED_COLUMN,
                name: column.name,
                value: column.asExpression,
            })

            upQueries.push(deleteQuery)
            downQueries.push(insertQuery)
        }

        await this.executeQueries(upQueries, downQueries)
    }

    /**
     * Creates a new view.
     */
    async createView(
        view: View,
        syncWithMetadata: boolean = false,
    ): Promise<void> {
        const upQueries: Query[] = []
        const downQueries: Query[] = []
        upQueries.push(this.createViewSql(view))
        if (syncWithMetadata)
            upQueries.push(await this.insertViewDefinitionSql(view))
        downQueries.push(this.dropViewSql(view))
        if (syncWithMetadata)
            downQueries.push(await this.deleteViewDefinitionSql(view))
        await this.executeQueries(upQueries, downQueries)
    }

    /**
     * Drops the view.
     */
    async dropView(target: View | string): Promise<void> {
        const viewName = InstanceChecker.isView(target) ? target.name : target
        const view = await this.getCachedView(viewName)

        const upQueries: Query[] = []
        const downQueries: Query[] = []
        upQueries.push(await this.deleteViewDefinitionSql(view))
        upQueries.push(this.dropViewSql(view))
        downQueries.push(await this.insertViewDefinitionSql(view))
        downQueries.push(this.createViewSql(view))
        await this.executeQueries(upQueries, downQueries)
    }

    /**
     * Renames the given table.
     */
    async renameTable(
        oldTableOrName: Table | string,
        newTableName: string,
    ): Promise<void> {
        const upQueries: Query[] = []
        const downQueries: Query[] = []
        const oldTable = InstanceChecker.isTable(oldTableOrName)
            ? oldTableOrName
            : await this.getCachedTable(oldTableOrName)
        const newTable = oldTable.clone()

        const { schema: schemaName, tableName: oldTableName } =
            this.driver.parseTableName(oldTable)

        newTable.name = schemaName
            ? `${schemaName}.${newTableName}`
            : newTableName

        upQueries.push(
            new Query(
                `ALTER TABLE ${this.escapePath(
                    oldTable,
                )} RENAME TO "${newTableName}"`,
            ),
        )
        downQueries.push(
            new Query(
                `ALTER TABLE ${this.escapePath(
                    newTable,
                )} RENAME TO "${oldTableName}"`,
            ),
        )

        // rename column primary key constraint if it has default constraint name
        if (
            newTable.primaryColumns.length > 0 &&
            !newTable.primaryColumns[0].primaryKeyConstraintName
        ) {
            const columnNames = newTable.primaryColumns.map(
                (column) => column.name,
            )

            const oldPkName = this.connection.namingStrategy.primaryKeyName(
                oldTable,
                columnNames,
            )

            const newPkName = this.connection.namingStrategy.primaryKeyName(
                newTable,
                columnNames,
            )

            upQueries.push(
                new Query(
                    `ALTER TABLE ${this.escapePath(
                        newTable,
                    )} RENAME CONSTRAINT "${oldPkName}" TO "${newPkName}"`,
                ),
            )
            downQueries.push(
                new Query(
                    `ALTER TABLE ${this.escapePath(
                        newTable,
                    )} RENAME CONSTRAINT "${newPkName}" TO "${oldPkName}"`,
                ),
            )
        }

        // rename sequences
        newTable.columns.map((col) => {
            if (col.isGenerated && col.generationStrategy === "increment") {
                const sequencePath = this.buildSequencePath(oldTable, col.name)
                const sequenceName = this.buildSequenceName(oldTable, col.name)

                const newSequencePath = this.buildSequencePath(
                    newTable,
                    col.name,
                )
                const newSequenceName = this.buildSequenceName(
                    newTable,
                    col.name,
                )

                const up = `ALTER SEQUENCE ${this.escapePath(
                    sequencePath,
                )} RENAME TO "${newSequenceName}"`
                const down = `ALTER SEQUENCE ${this.escapePath(
                    newSequencePath,
                )} RENAME TO "${sequenceName}"`

                upQueries.push(new Query(up))
                downQueries.push(new Query(down))
            }
        })

        // rename unique constraints
        newTable.uniques.forEach((unique) => {
            const oldUniqueName =
                this.connection.namingStrategy.uniqueConstraintName(
                    oldTable,
                    unique.columnNames,
                )

            // Skip renaming if Unique has user defined constraint name
            if (unique.name !== oldUniqueName) return

            // build new constraint name
            const newUniqueName =
                this.connection.namingStrategy.uniqueConstraintName(
                    newTable,
                    unique.columnNames,
                )

            // build queries
            upQueries.push(
                new Query(
                    `ALTER TABLE ${this.escapePath(
                        newTable,
                    )} RENAME CONSTRAINT "${
                        unique.name
                    }" TO "${newUniqueName}"`,
                ),
            )
            downQueries.push(
                new Query(
                    `ALTER TABLE ${this.escapePath(
                        newTable,
                    )} RENAME CONSTRAINT "${newUniqueName}" TO "${
                        unique.name
                    }"`,
                ),
            )

            // replace constraint name
            unique.name = newUniqueName
        })

        // rename index constraints
        newTable.indices.forEach((index) => {
            const oldIndexName = this.connection.namingStrategy.indexName(
                oldTable,
                index.columnNames,
                index.where,
            )

            // Skip renaming if Index has user defined constraint name
            if (index.name !== oldIndexName) return

            // build new constraint name
            const { schema } = this.driver.parseTableName(newTable)
            const newIndexName = this.connection.namingStrategy.indexName(
                newTable,
                index.columnNames,
                index.where,
            )

            // build queries
            const up = schema
                ? `ALTER INDEX "${schema}"."${index.name}" RENAME TO "${newIndexName}"`
                : `ALTER INDEX "${index.name}" RENAME TO "${newIndexName}"`
            const down = schema
                ? `ALTER INDEX "${schema}"."${newIndexName}" RENAME TO "${index.name}"`
                : `ALTER INDEX "${newIndexName}" RENAME TO "${index.name}"`
            upQueries.push(new Query(up))
            downQueries.push(new Query(down))

            // replace constraint name
            index.name = newIndexName
        })

        // rename foreign key constraints
        newTable.foreignKeys.forEach((foreignKey) => {
            const oldForeignKeyName =
                this.connection.namingStrategy.foreignKeyName(
                    oldTable,
                    foreignKey.columnNames,
                    this.getTablePath(foreignKey),
                    foreignKey.referencedColumnNames,
                )

            // Skip renaming if foreign key has user defined constraint name
            if (foreignKey.name !== oldForeignKeyName) return

            // build new constraint name
            const newForeignKeyName =
                this.connection.namingStrategy.foreignKeyName(
                    newTable,
                    foreignKey.columnNames,
                    this.getTablePath(foreignKey),
                    foreignKey.referencedColumnNames,
                )

            // build queries
            upQueries.push(
                new Query(
                    `ALTER TABLE ${this.escapePath(
                        newTable,
                    )} RENAME CONSTRAINT "${
                        foreignKey.name
                    }" TO "${newForeignKeyName}"`,
                ),
            )
            downQueries.push(
                new Query(
                    `ALTER TABLE ${this.escapePath(
                        newTable,
                    )} RENAME CONSTRAINT "${newForeignKeyName}" TO "${
                        foreignKey.name
                    }"`,
                ),
            )

            // replace constraint name
            foreignKey.name = newForeignKeyName
        })

        // rename ENUM types
        const enumColumns = newTable.columns.filter(
            (column) => column.type === "enum" || column.type === "simple-enum",
        )
        for (const column of enumColumns) {
            // skip renaming for user-defined enum name
            if (column.enumName) continue

            const oldEnumType = await this.getUserDefinedTypeName(
                oldTable,
                column,
            )
            upQueries.push(
                new Query(
                    `ALTER TYPE "${oldEnumType.schema}"."${
                        oldEnumType.name
                    }" RENAME TO ${this.buildEnumName(
                        newTable,
                        column,
                        false,
                    )}`,
                ),
            )
            downQueries.push(
                new Query(
                    `ALTER TYPE ${this.buildEnumName(
                        newTable,
                        column,
                    )} RENAME TO "${oldEnumType.name}"`,
                ),
            )
        }
        await this.executeQueries(upQueries, downQueries)
    }

    /**
     * Creates a new column from the column in the table.
     */
    async addColumn(
        tableOrName: Table | string,
        column: TableColumn,
    ): Promise<void> {
        const table = InstanceChecker.isTable(tableOrName)
            ? tableOrName
            : await this.getCachedTable(tableOrName)
        const clonedTable = table.clone()
        const upQueries: Query[] = []
        const downQueries: Query[] = []

        if (column.type === "enum" || column.type === "simple-enum") {
            const hasEnum = await this.hasEnumType(table, column)
            if (!hasEnum) {
                upQueries.push(this.createEnumTypeSql(table, column))
                downQueries.push(this.dropEnumTypeSql(table, column))
            }
        }

        upQueries.push(
            new Query(
                `ALTER TABLE ${this.escapePath(
                    table,
                )} ADD ${this.buildCreateColumnSql(table, column)}`,
            ),
        )
        downQueries.push(
            new Query(
                `ALTER TABLE ${this.escapePath(table)} DROP COLUMN "${
                    column.name
                }"`,
            ),
        )

        // create or update primary key constraint
        if (column.isPrimary) {
            const primaryColumns = clonedTable.primaryColumns
            // if table already have primary key, me must drop it and recreate again
            if (primaryColumns.length > 0) {
                const pkName = primaryColumns[0].primaryKeyConstraintName
                    ? primaryColumns[0].primaryKeyConstraintName
                    : this.connection.namingStrategy.primaryKeyName(
                          clonedTable,
                          primaryColumns.map((column) => column.name),
                      )

                const columnNames = primaryColumns
                    .map((column) => `"${column.name}"`)
                    .join(", ")

                upQueries.push(
                    new Query(
                        `ALTER TABLE ${this.escapePath(
                            table,
                        )} DROP CONSTRAINT "${pkName}"`,
                    ),
                )
                downQueries.push(
                    new Query(
                        `ALTER TABLE ${this.escapePath(
                            table,
                        )} ADD CONSTRAINT "${pkName}" PRIMARY KEY (${columnNames})`,
                    ),
                )
            }

            primaryColumns.push(column)
            const pkName = primaryColumns[0].primaryKeyConstraintName
                ? primaryColumns[0].primaryKeyConstraintName
                : this.connection.namingStrategy.primaryKeyName(
                      clonedTable,
                      primaryColumns.map((column) => column.name),
                  )

            const columnNames = primaryColumns
                .map((column) => `"${column.name}"`)
                .join(", ")

            upQueries.push(
                new Query(
                    `ALTER TABLE ${this.escapePath(
                        table,
                    )} ADD CONSTRAINT "${pkName}" PRIMARY KEY (${columnNames})`,
                ),
            )
            downQueries.push(
                new Query(
                    `ALTER TABLE ${this.escapePath(
                        table,
                    )} DROP CONSTRAINT "${pkName}"`,
                ),
            )
        }

        // create column index
        const columnIndex = clonedTable.indices.find(
            (index) =>
                index.columnNames.length === 1 &&
                index.columnNames[0] === column.name,
        )
        if (columnIndex) {
            upQueries.push(this.createIndexSql(table, columnIndex))
            downQueries.push(this.dropIndexSql(table, columnIndex))
        }

        // create unique constraint
        if (column.isUnique) {
            const uniqueConstraint = new TableUnique({
                name: this.connection.namingStrategy.uniqueConstraintName(
                    table,
                    [column.name],
                ),
                columnNames: [column.name],
            })
            clonedTable.uniques.push(uniqueConstraint)
            upQueries.push(
                new Query(
                    `ALTER TABLE ${this.escapePath(table)} ADD CONSTRAINT "${
                        uniqueConstraint.name
                    }" UNIQUE ("${column.name}")`,
                ),
            )
            downQueries.push(
                new Query(
                    `ALTER TABLE ${this.escapePath(table)} DROP CONSTRAINT "${
                        uniqueConstraint.name
                    }"`,
                ),
            )
        }

        if (column.generatedType === "STORED" && column.asExpression) {
            const tableNameWithSchema = (
                await this.getTableNameWithSchema(table.name)
            ).split(".")
            const tableName = tableNameWithSchema[1]
            const schema = tableNameWithSchema[0]

            const insertQuery = this.insertTypeormMetadataSql({
                database: this.driver.database,
                schema,
                table: tableName,
                type: MetadataTableType.GENERATED_COLUMN,
                name: column.name,
                value: column.asExpression,
            })

            const deleteQuery = this.deleteTypeormMetadataSql({
                database: this.driver.database,
                schema,
                table: tableName,
                type: MetadataTableType.GENERATED_COLUMN,
                name: column.name,
            })

            upQueries.push(insertQuery)
            downQueries.push(deleteQuery)
        }

        // create column's comment
        if (column.comment) {
            upQueries.push(
                new Query(
                    `COMMENT ON COLUMN ${this.escapePath(table)}."${
                        column.name
                    }" IS ${this.escapeComment(column.comment)}`,
                ),
            )
            downQueries.push(
                new Query(
                    `COMMENT ON COLUMN ${this.escapePath(table)}."${
                        column.name
                    }" IS ${this.escapeComment(column.comment)}`,
                ),
            )
        }

        await this.executeQueries(upQueries, downQueries)

        clonedTable.addColumn(column)
        this.replaceCachedTable(table, clonedTable)
    }

    /**
     * Creates a new columns from the column in the table.
     */
    async addColumns(
        tableOrName: Table | string,
        columns: TableColumn[],
    ): Promise<void> {
        for (const column of columns) {
            await this.addColumn(tableOrName, column)
        }
    }

    /**
     * Renames column in the given table.
     */
    async renameColumn(
        tableOrName: Table | string,
        oldTableColumnOrName: TableColumn | string,
        newTableColumnOrName: TableColumn | string,
    ): Promise<void> {
        const table = InstanceChecker.isTable(tableOrName)
            ? tableOrName
            : await this.getCachedTable(tableOrName)
        const oldColumn = InstanceChecker.isTableColumn(oldTableColumnOrName)
            ? oldTableColumnOrName
            : table.columns.find((c) => c.name === oldTableColumnOrName)
        if (!oldColumn)
            throw new TypeORMError(
                `Column "${oldTableColumnOrName}" was not found in the "${table.name}" table.`,
            )

        let newColumn
        if (InstanceChecker.isTableColumn(newTableColumnOrName)) {
            newColumn = newTableColumnOrName
        } else {
            newColumn = oldColumn.clone()
            newColumn.name = newTableColumnOrName
        }

        return this.changeColumn(table, oldColumn, newColumn)
    }

    /**
     * Changes a column in the table.
     */
    async changeColumn(
        tableOrName: Table | string,
        oldTableColumnOrName: TableColumn | string,
        newColumn: TableColumn,
    ): Promise<void> {
        const table = InstanceChecker.isTable(tableOrName)
            ? tableOrName
            : await this.getCachedTable(tableOrName)
        let clonedTable = table.clone()
        const upQueries: Query[] = []
        const downQueries: Query[] = []
        let defaultValueChanged = false

        const oldColumn = InstanceChecker.isTableColumn(oldTableColumnOrName)
            ? oldTableColumnOrName
            : table.columns.find(
                  (column) => column.name === oldTableColumnOrName,
              )
        if (!oldColumn)
            throw new TypeORMError(
                `Column "${oldTableColumnOrName}" was not found in the "${table.name}" table.`,
            )

        if (
            oldColumn.type !== newColumn.type ||
            oldColumn.length !== newColumn.length ||
            newColumn.isArray !== oldColumn.isArray ||
            (!oldColumn.generatedType &&
                newColumn.generatedType === "STORED") ||
            (oldColumn.asExpression !== newColumn.asExpression &&
                newColumn.generatedType === "STORED")
        ) {
            // To avoid data conversion, we just recreate column
            await this.dropColumn(table, oldColumn)
            await this.addColumn(table, newColumn)

            // update cloned table
            clonedTable = table.clone()
        } else {
            if (oldColumn.name !== newColumn.name) {
                // rename column
                upQueries.push(
                    new Query(
                        `ALTER TABLE ${this.escapePath(table)} RENAME COLUMN "${
                            oldColumn.name
                        }" TO "${newColumn.name}"`,
                    ),
                )
                downQueries.push(
                    new Query(
                        `ALTER TABLE ${this.escapePath(table)} RENAME COLUMN "${
                            newColumn.name
                        }" TO "${oldColumn.name}"`,
                    ),
                )

                // rename ENUM type
                if (
                    oldColumn.type === "enum" ||
                    oldColumn.type === "simple-enum"
                ) {
                    const oldEnumType = await this.getUserDefinedTypeName(
                        table,
                        oldColumn,
                    )
                    upQueries.push(
                        new Query(
                            `ALTER TYPE "${oldEnumType.schema}"."${
                                oldEnumType.name
                            }" RENAME TO ${this.buildEnumName(
                                table,
                                newColumn,
                                false,
                            )}`,
                        ),
                    )
                    downQueries.push(
                        new Query(
                            `ALTER TYPE ${this.buildEnumName(
                                table,
                                newColumn,
                            )} RENAME TO "${oldEnumType.name}"`,
                        ),
                    )
                }

                // rename column primary key constraint
                if (
                    oldColumn.isPrimary === true &&
                    !oldColumn.primaryKeyConstraintName
                ) {
                    const primaryColumns = clonedTable.primaryColumns

                    // build old primary constraint name
                    const columnNames = primaryColumns.map(
                        (column) => column.name,
                    )
                    const oldPkName =
                        this.connection.namingStrategy.primaryKeyName(
                            clonedTable,
                            columnNames,
                        )

                    // replace old column name with new column name
                    columnNames.splice(columnNames.indexOf(oldColumn.name), 1)
                    columnNames.push(newColumn.name)

                    // build new primary constraint name
                    const newPkName =
                        this.connection.namingStrategy.primaryKeyName(
                            clonedTable,
                            columnNames,
                        )

                    upQueries.push(
                        new Query(
                            `ALTER TABLE ${this.escapePath(
                                table,
                            )} RENAME CONSTRAINT "${oldPkName}" TO "${newPkName}"`,
                        ),
                    )
                    downQueries.push(
                        new Query(
                            `ALTER TABLE ${this.escapePath(
                                table,
                            )} RENAME CONSTRAINT "${newPkName}" TO "${oldPkName}"`,
                        ),
                    )
                }

                // rename column sequence
                if (
                    oldColumn.isGenerated === true &&
                    newColumn.generationStrategy === "increment"
                ) {
                    const sequencePath = this.buildSequencePath(
                        table,
                        oldColumn.name,
                    )
                    const sequenceName = this.buildSequenceName(
                        table,
                        oldColumn.name,
                    )

                    const newSequencePath = this.buildSequencePath(
                        table,
                        newColumn.name,
                    )
                    const newSequenceName = this.buildSequenceName(
                        table,
                        newColumn.name,
                    )

                    const up = `ALTER SEQUENCE ${this.escapePath(
                        sequencePath,
                    )} RENAME TO "${newSequenceName}"`
                    const down = `ALTER SEQUENCE ${this.escapePath(
                        newSequencePath,
                    )} RENAME TO "${sequenceName}"`

                    upQueries.push(new Query(up))
                    downQueries.push(new Query(down))
                }

                // rename unique constraints
                clonedTable.findColumnUniques(oldColumn).forEach((unique) => {
                    const oldUniqueName =
                        this.connection.namingStrategy.uniqueConstraintName(
                            clonedTable,
                            unique.columnNames,
                        )

                    // Skip renaming if Unique has user defined constraint name
                    if (unique.name !== oldUniqueName) return

                    // build new constraint name
                    unique.columnNames.splice(
                        unique.columnNames.indexOf(oldColumn.name),
                        1,
                    )
                    unique.columnNames.push(newColumn.name)
                    const newUniqueName =
                        this.connection.namingStrategy.uniqueConstraintName(
                            clonedTable,
                            unique.columnNames,
                        )

                    // build queries
                    upQueries.push(
                        new Query(
                            `ALTER TABLE ${this.escapePath(
                                table,
                            )} RENAME CONSTRAINT "${
                                unique.name
                            }" TO "${newUniqueName}"`,
                        ),
                    )
                    downQueries.push(
                        new Query(
                            `ALTER TABLE ${this.escapePath(
                                table,
                            )} RENAME CONSTRAINT "${newUniqueName}" TO "${
                                unique.name
                            }"`,
                        ),
                    )

                    // replace constraint name
                    unique.name = newUniqueName
                })

                // rename index constraints
                clonedTable.findColumnIndices(oldColumn).forEach((index) => {
                    const oldIndexName =
                        this.connection.namingStrategy.indexName(
                            clonedTable,
                            index.columnNames,
                            index.where,
                        )

                    // Skip renaming if Index has user defined constraint name
                    if (index.name !== oldIndexName) return

                    // build new constraint name
                    index.columnNames.splice(
                        index.columnNames.indexOf(oldColumn.name),
                        1,
                    )
                    index.columnNames.push(newColumn.name)
                    const { schema } = this.driver.parseTableName(table)
                    const newIndexName =
                        this.connection.namingStrategy.indexName(
                            clonedTable,
                            index.columnNames,
                            index.where,
                        )

                    // build queries
                    const up = schema
                        ? `ALTER INDEX "${schema}"."${index.name}" RENAME TO "${newIndexName}"`
                        : `ALTER INDEX "${index.name}" RENAME TO "${newIndexName}"`
                    const down = schema
                        ? `ALTER INDEX "${schema}"."${newIndexName}" RENAME TO "${index.name}"`
                        : `ALTER INDEX "${newIndexName}" RENAME TO "${index.name}"`

                    upQueries.push(new Query(up))
                    downQueries.push(new Query(down))

                    // replace constraint name
                    index.name = newIndexName
                })

                // rename foreign key constraints
                clonedTable
                    .findColumnForeignKeys(oldColumn)
                    .forEach((foreignKey) => {
                        const foreignKeyName =
                            this.connection.namingStrategy.foreignKeyName(
                                clonedTable,
                                foreignKey.columnNames,
                                this.getTablePath(foreignKey),
                                foreignKey.referencedColumnNames,
                            )

                        // Skip renaming if foreign key has user defined constraint name
                        if (foreignKey.name !== foreignKeyName) return

                        // build new constraint name
                        foreignKey.columnNames.splice(
                            foreignKey.columnNames.indexOf(oldColumn.name),
                            1,
                        )
                        foreignKey.columnNames.push(newColumn.name)
                        const newForeignKeyName =
                            this.connection.namingStrategy.foreignKeyName(
                                clonedTable,
                                foreignKey.columnNames,
                                this.getTablePath(foreignKey),
                                foreignKey.referencedColumnNames,
                            )

                        // build queries
                        upQueries.push(
                            new Query(
                                `ALTER TABLE ${this.escapePath(
                                    table,
                                )} RENAME CONSTRAINT "${
                                    foreignKey.name
                                }" TO "${newForeignKeyName}"`,
                            ),
                        )
                        downQueries.push(
                            new Query(
                                `ALTER TABLE ${this.escapePath(
                                    table,
                                )} RENAME CONSTRAINT "${newForeignKeyName}" TO "${
                                    foreignKey.name
                                }"`,
                            ),
                        )

                        // replace constraint name
                        foreignKey.name = newForeignKeyName
                    })

                // rename old column in the Table object
                const oldTableColumn = clonedTable.columns.find(
                    (column) => column.name === oldColumn.name,
                )
                clonedTable.columns[
                    clonedTable.columns.indexOf(oldTableColumn!)
                ].name = newColumn.name
                oldColumn.name = newColumn.name
            }

            if (
                newColumn.precision !== oldColumn.precision ||
                newColumn.scale !== oldColumn.scale
            ) {
                upQueries.push(
                    new Query(
                        `ALTER TABLE ${this.escapePath(table)} ALTER COLUMN "${
                            newColumn.name
                        }" TYPE ${this.driver.createFullType(newColumn)}`,
                    ),
                )
                downQueries.push(
                    new Query(
                        `ALTER TABLE ${this.escapePath(table)} ALTER COLUMN "${
                            newColumn.name
                        }" TYPE ${this.driver.createFullType(oldColumn)}`,
                    ),
                )
            }

            if (
                (newColumn.type === "enum" ||
                    newColumn.type === "simple-enum") &&
                (oldColumn.type === "enum" ||
                    oldColumn.type === "simple-enum") &&
                (!OrmUtils.isArraysEqual(newColumn.enum!, oldColumn.enum!) ||
                    newColumn.enumName !== oldColumn.enumName)
            ) {
                const arraySuffix = newColumn.isArray ? "[]" : ""

                // "public"."new_enum"
                const newEnumName = this.buildEnumName(table, newColumn)

                // "public"."old_enum"
                const oldEnumName = this.buildEnumName(table, oldColumn)

                // "old_enum"
                const oldEnumNameWithoutSchema = this.buildEnumName(
                    table,
                    oldColumn,
                    false,
                )

                //"public"."old_enum_old"
                const oldEnumNameWithSchema_old = this.buildEnumName(
                    table,
                    oldColumn,
                    true,
                    false,
                    true,
                )

                //"old_enum_old"
                const oldEnumNameWithoutSchema_old = this.buildEnumName(
                    table,
                    oldColumn,
                    false,
                    false,
                    true,
                )

                // rename old ENUM
                upQueries.push(
                    new Query(
                        `ALTER TYPE ${oldEnumName} RENAME TO ${oldEnumNameWithoutSchema_old}`,
                    ),
                )
                downQueries.push(
                    new Query(
                        `ALTER TYPE ${oldEnumNameWithSchema_old} RENAME TO ${oldEnumNameWithoutSchema}`,
                    ),
                )

                // create new ENUM
                upQueries.push(
                    this.createEnumTypeSql(table, newColumn, newEnumName),
                )
                downQueries.push(
                    this.dropEnumTypeSql(table, newColumn, newEnumName),
                )

                // if column have default value, we must drop it to avoid issues with type casting
                if (
                    oldColumn.default !== null &&
                    oldColumn.default !== undefined
                ) {
                    // mark default as changed to prevent double update
                    defaultValueChanged = true
                    upQueries.push(
                        new Query(
                            `ALTER TABLE ${this.escapePath(
                                table,
                            )} ALTER COLUMN "${oldColumn.name}" DROP DEFAULT`,
                        ),
                    )
                    downQueries.push(
                        new Query(
                            `ALTER TABLE ${this.escapePath(
                                table,
                            )} ALTER COLUMN "${oldColumn.name}" SET DEFAULT ${
                                oldColumn.default
                            }`,
                        ),
                    )
                }

                // build column types
                const upType = `${newEnumName}${arraySuffix} USING "${newColumn.name}"::"text"::${newEnumName}${arraySuffix}`
                const downType = `${oldEnumNameWithSchema_old}${arraySuffix} USING "${newColumn.name}"::"text"::${oldEnumNameWithSchema_old}${arraySuffix}`

                // update column to use new type
                upQueries.push(
                    new Query(
                        `ALTER TABLE ${this.escapePath(table)} ALTER COLUMN "${
                            newColumn.name
                        }" TYPE ${upType}`,
                    ),
                )
                downQueries.push(
                    new Query(
                        `ALTER TABLE ${this.escapePath(table)} ALTER COLUMN "${
                            newColumn.name
                        }" TYPE ${downType}`,
                    ),
                )

                // restore column default or create new one
                if (
                    newColumn.default !== null &&
                    newColumn.default !== undefined
                ) {
                    upQueries.push(
                        new Query(
                            `ALTER TABLE ${this.escapePath(
                                table,
                            )} ALTER COLUMN "${newColumn.name}" SET DEFAULT ${
                                newColumn.default
                            }`,
                        ),
                    )
                    downQueries.push(
                        new Query(
                            `ALTER TABLE ${this.escapePath(
                                table,
                            )} ALTER COLUMN "${newColumn.name}" DROP DEFAULT`,
                        ),
                    )
                }

                // remove old ENUM
                upQueries.push(
                    this.dropEnumTypeSql(
                        table,
                        oldColumn,
                        oldEnumNameWithSchema_old,
                    ),
                )
                downQueries.push(
                    this.createEnumTypeSql(
                        table,
                        oldColumn,
                        oldEnumNameWithSchema_old,
                    ),
                )
            }

            if (oldColumn.isNullable !== newColumn.isNullable) {
                if (newColumn.isNullable) {
                    upQueries.push(
                        new Query(
                            `ALTER TABLE ${this.escapePath(
                                table,
                            )} ALTER COLUMN "${oldColumn.name}" DROP NOT NULL`,
                        ),
                    )
                    downQueries.push(
                        new Query(
                            `ALTER TABLE ${this.escapePath(
                                table,
                            )} ALTER COLUMN "${oldColumn.name}" SET NOT NULL`,
                        ),
                    )
                } else {
                    upQueries.push(
                        new Query(
                            `ALTER TABLE ${this.escapePath(
                                table,
                            )} ALTER COLUMN "${oldColumn.name}" SET NOT NULL`,
                        ),
                    )
                    downQueries.push(
                        new Query(
                            `ALTER TABLE ${this.escapePath(
                                table,
                            )} ALTER COLUMN "${oldColumn.name}" DROP NOT NULL`,
                        ),
                    )
                }
            }

            if (oldColumn.comment !== newColumn.comment) {
                upQueries.push(
                    new Query(
                        `COMMENT ON COLUMN ${this.escapePath(table)}."${
                            oldColumn.name
                        }" IS ${this.escapeComment(newColumn.comment)}`,
                    ),
                )
                downQueries.push(
                    new Query(
                        `COMMENT ON COLUMN ${this.escapePath(table)}."${
                            newColumn.name
                        }" IS ${this.escapeComment(oldColumn.comment)}`,
                    ),
                )
            }

            if (newColumn.isPrimary !== oldColumn.isPrimary) {
                const primaryColumns = clonedTable.primaryColumns

                // if primary column state changed, we must always drop existed constraint.
                if (primaryColumns.length > 0) {
                    const pkName = primaryColumns[0].primaryKeyConstraintName
                        ? primaryColumns[0].primaryKeyConstraintName
                        : this.connection.namingStrategy.primaryKeyName(
                              clonedTable,
                              primaryColumns.map((column) => column.name),
                          )

                    const columnNames = primaryColumns
                        .map((column) => `"${column.name}"`)
                        .join(", ")

                    upQueries.push(
                        new Query(
                            `ALTER TABLE ${this.escapePath(
                                table,
                            )} DROP CONSTRAINT "${pkName}"`,
                        ),
                    )
                    downQueries.push(
                        new Query(
                            `ALTER TABLE ${this.escapePath(
                                table,
                            )} ADD CONSTRAINT "${pkName}" PRIMARY KEY (${columnNames})`,
                        ),
                    )
                }

                if (newColumn.isPrimary === true) {
                    primaryColumns.push(newColumn)
                    // update column in table
                    const column = clonedTable.columns.find(
                        (column) => column.name === newColumn.name,
                    )
                    column!.isPrimary = true
                    const pkName = primaryColumns[0].primaryKeyConstraintName
                        ? primaryColumns[0].primaryKeyConstraintName
                        : this.connection.namingStrategy.primaryKeyName(
                              clonedTable,
                              primaryColumns.map((column) => column.name),
                          )

                    const columnNames = primaryColumns
                        .map((column) => `"${column.name}"`)
                        .join(", ")

                    upQueries.push(
                        new Query(
                            `ALTER TABLE ${this.escapePath(
                                table,
                            )} ADD CONSTRAINT "${pkName}" PRIMARY KEY (${columnNames})`,
                        ),
                    )
                    downQueries.push(
                        new Query(
                            `ALTER TABLE ${this.escapePath(
                                table,
                            )} DROP CONSTRAINT "${pkName}"`,
                        ),
                    )
                } else {
                    const primaryColumn = primaryColumns.find(
                        (c) => c.name === newColumn.name,
                    )
                    primaryColumns.splice(
                        primaryColumns.indexOf(primaryColumn!),
                        1,
                    )

                    // update column in table
                    const column = clonedTable.columns.find(
                        (column) => column.name === newColumn.name,
                    )
                    column!.isPrimary = false

                    // if we have another primary keys, we must recreate constraint.
                    if (primaryColumns.length > 0) {
                        const pkName = primaryColumns[0]
                            .primaryKeyConstraintName
                            ? primaryColumns[0].primaryKeyConstraintName
                            : this.connection.namingStrategy.primaryKeyName(
                                  clonedTable,
                                  primaryColumns.map((column) => column.name),
                              )

                        const columnNames = primaryColumns
                            .map((column) => `"${column.name}"`)
                            .join(", ")

                        upQueries.push(
                            new Query(
                                `ALTER TABLE ${this.escapePath(
                                    table,
                                )} ADD CONSTRAINT "${pkName}" PRIMARY KEY (${columnNames})`,
                            ),
                        )
                        downQueries.push(
                            new Query(
                                `ALTER TABLE ${this.escapePath(
                                    table,
                                )} DROP CONSTRAINT "${pkName}"`,
                            ),
                        )
                    }
                }
            }

            if (newColumn.isUnique !== oldColumn.isUnique) {
                if (newColumn.isUnique === true) {
                    const uniqueConstraint = new TableUnique({
                        name: this.connection.namingStrategy.uniqueConstraintName(
                            table,
                            [newColumn.name],
                        ),
                        columnNames: [newColumn.name],
                    })
                    clonedTable.uniques.push(uniqueConstraint)
                    upQueries.push(
                        new Query(
                            `ALTER TABLE ${this.escapePath(
                                table,
                            )} ADD CONSTRAINT "${
                                uniqueConstraint.name
                            }" UNIQUE ("${newColumn.name}")`,
                        ),
                    )
                    downQueries.push(
                        new Query(
                            `ALTER TABLE ${this.escapePath(
                                table,
                            )} DROP CONSTRAINT "${uniqueConstraint.name}"`,
                        ),
                    )
                } else {
                    const uniqueConstraint = clonedTable.uniques.find(
                        (unique) => {
                            return (
                                unique.columnNames.length === 1 &&
                                !!unique.columnNames.find(
                                    (columnName) =>
                                        columnName === newColumn.name,
                                )
                            )
                        },
                    )
                    clonedTable.uniques.splice(
                        clonedTable.uniques.indexOf(uniqueConstraint!),
                        1,
                    )
                    upQueries.push(
                        new Query(
                            `ALTER TABLE ${this.escapePath(
                                table,
                            )} DROP CONSTRAINT "${uniqueConstraint!.name}"`,
                        ),
                    )
                    downQueries.push(
                        new Query(
                            `ALTER TABLE ${this.escapePath(
                                table,
                            )} ADD CONSTRAINT "${
                                uniqueConstraint!.name
                            }" UNIQUE ("${newColumn.name}")`,
                        ),
                    )
                }
            }

            if (oldColumn.isGenerated !== newColumn.isGenerated) {
                // if old column was "generated", we should clear defaults
                if (oldColumn.isGenerated) {
                    if (oldColumn.generationStrategy === "uuid") {
                        upQueries.push(
                            new Query(
                                `ALTER TABLE ${this.escapePath(
                                    table,
                                )} ALTER COLUMN "${
                                    oldColumn.name
                                }" DROP DEFAULT`,
                            ),
                        )
                        downQueries.push(
                            new Query(
                                `ALTER TABLE ${this.escapePath(
                                    table,
                                )} ALTER COLUMN "${
                                    oldColumn.name
                                }" SET DEFAULT ${this.driver.uuidGenerator}`,
                            ),
                        )
                    } else if (oldColumn.generationStrategy === "increment") {
                        upQueries.push(
                            new Query(
                                `ALTER TABLE ${this.escapePath(
                                    table,
                                )} ALTER COLUMN "${
                                    newColumn.name
                                }" DROP DEFAULT`,
                            ),
                        )
                        downQueries.push(
                            new Query(
                                `ALTER TABLE ${this.escapePath(
                                    table,
                                )} ALTER COLUMN "${
                                    newColumn.name
                                }" SET DEFAULT nextval('${this.escapePath(
                                    this.buildSequencePath(table, newColumn),
                                )}')`,
                            ),
                        )

                        upQueries.push(
                            new Query(
                                `DROP SEQUENCE ${this.escapePath(
                                    this.buildSequencePath(table, newColumn),
                                )}`,
                            ),
                        )
                        downQueries.push(
                            new Query(
                                `CREATE SEQUENCE IF NOT EXISTS ${this.escapePath(
                                    this.buildSequencePath(table, newColumn),
                                )} OWNED BY ${this.escapePath(table)}."${
                                    newColumn.name
                                }"`,
                            ),
                        )
                    }
                }

                if (newColumn.generationStrategy === "uuid") {
                    if (newColumn.isGenerated === true) {
                        upQueries.push(
                            new Query(
                                `ALTER TABLE ${this.escapePath(
                                    table,
                                )} ALTER COLUMN "${
                                    newColumn.name
                                }" SET DEFAULT ${this.driver.uuidGenerator}`,
                            ),
                        )
                        downQueries.push(
                            new Query(
                                `ALTER TABLE ${this.escapePath(
                                    table,
                                )} ALTER COLUMN "${
                                    newColumn.name
                                }" DROP DEFAULT`,
                            ),
                        )
                    } else {
                        upQueries.push(
                            new Query(
                                `ALTER TABLE ${this.escapePath(
                                    table,
                                )} ALTER COLUMN "${
                                    newColumn.name
                                }" DROP DEFAULT`,
                            ),
                        )
                        downQueries.push(
                            new Query(
                                `ALTER TABLE ${this.escapePath(
                                    table,
                                )} ALTER COLUMN "${
                                    newColumn.name
                                }" SET DEFAULT ${this.driver.uuidGenerator}`,
                            ),
                        )
                    }
                } else if (newColumn.generationStrategy === "increment") {
                    if (newColumn.isGenerated === true) {
                        upQueries.push(
                            new Query(
                                `CREATE SEQUENCE IF NOT EXISTS ${this.escapePath(
                                    this.buildSequencePath(table, newColumn),
                                )} OWNED BY ${this.escapePath(table)}."${
                                    newColumn.name
                                }"`,
                            ),
                        )
                        downQueries.push(
                            new Query(
                                `DROP SEQUENCE ${this.escapePath(
                                    this.buildSequencePath(table, newColumn),
                                )}`,
                            ),
                        )

                        upQueries.push(
                            new Query(
                                `ALTER TABLE ${this.escapePath(
                                    table,
                                )} ALTER COLUMN "${
                                    newColumn.name
                                }" SET DEFAULT nextval('${this.escapePath(
                                    this.buildSequencePath(table, newColumn),
                                )}')`,
                            ),
                        )
                        downQueries.push(
                            new Query(
                                `ALTER TABLE ${this.escapePath(
                                    table,
                                )} ALTER COLUMN "${
                                    newColumn.name
                                }" DROP DEFAULT`,
                            ),
                        )
                    } else {
                        upQueries.push(
                            new Query(
                                `ALTER TABLE ${this.escapePath(
                                    table,
                                )} ALTER COLUMN "${
                                    newColumn.name
                                }" DROP DEFAULT`,
                            ),
                        )
                        downQueries.push(
                            new Query(
                                `ALTER TABLE ${this.escapePath(
                                    table,
                                )} ALTER COLUMN "${
                                    newColumn.name
                                }" SET DEFAULT nextval('${this.escapePath(
                                    this.buildSequencePath(table, newColumn),
                                )}')`,
                            ),
                        )

                        upQueries.push(
                            new Query(
                                `DROP SEQUENCE ${this.escapePath(
                                    this.buildSequencePath(table, newColumn),
                                )}`,
                            ),
                        )
                        downQueries.push(
                            new Query(
                                `CREATE SEQUENCE IF NOT EXISTS ${this.escapePath(
                                    this.buildSequencePath(table, newColumn),
                                )} OWNED BY ${this.escapePath(table)}."${
                                    newColumn.name
                                }"`,
                            ),
                        )
                    }
                }
            }

            // the default might have changed when the enum changed
            if (
                newColumn.default !== oldColumn.default &&
                !defaultValueChanged
            ) {
                if (
                    newColumn.default !== null &&
                    newColumn.default !== undefined
                ) {
                    upQueries.push(
                        new Query(
                            `ALTER TABLE ${this.escapePath(
                                table,
                            )} ALTER COLUMN "${newColumn.name}" SET DEFAULT ${
                                newColumn.default
                            }`,
                        ),
                    )

                    if (
                        oldColumn.default !== null &&
                        oldColumn.default !== undefined
                    ) {
                        downQueries.push(
                            new Query(
                                `ALTER TABLE ${this.escapePath(
                                    table,
                                )} ALTER COLUMN "${
                                    newColumn.name
                                }" SET DEFAULT ${oldColumn.default}`,
                            ),
                        )
                    } else {
                        downQueries.push(
                            new Query(
                                `ALTER TABLE ${this.escapePath(
                                    table,
                                )} ALTER COLUMN "${
                                    newColumn.name
                                }" DROP DEFAULT`,
                            ),
                        )
                    }
                } else if (
                    oldColumn.default !== null &&
                    oldColumn.default !== undefined
                ) {
                    upQueries.push(
                        new Query(
                            `ALTER TABLE ${this.escapePath(
                                table,
                            )} ALTER COLUMN "${newColumn.name}" DROP DEFAULT`,
                        ),
                    )
                    downQueries.push(
                        new Query(
                            `ALTER TABLE ${this.escapePath(
                                table,
                            )} ALTER COLUMN "${newColumn.name}" SET DEFAULT ${
                                oldColumn.default
                            }`,
                        ),
                    )
                }
            }

            if (
                (newColumn.spatialFeatureType || "").toLowerCase() !==
                    (oldColumn.spatialFeatureType || "").toLowerCase() ||
                newColumn.srid !== oldColumn.srid
            ) {
                upQueries.push(
                    new Query(
                        `ALTER TABLE ${this.escapePath(table)} ALTER COLUMN "${
                            newColumn.name
                        }" TYPE ${this.driver.createFullType(newColumn)}`,
                    ),
                )
                downQueries.push(
                    new Query(
                        `ALTER TABLE ${this.escapePath(table)} ALTER COLUMN "${
                            newColumn.name
                        }" TYPE ${this.driver.createFullType(oldColumn)}`,
                    ),
                )
            }

            if (newColumn.generatedType !== oldColumn.generatedType) {
                // Convert generated column data to normal column
                if (
                    !newColumn.generatedType ||
                    newColumn.generatedType === "VIRTUAL"
                ) {
                    // We can copy the generated data to the new column
                    const tableNameWithSchema = (
                        await this.getTableNameWithSchema(table.name)
                    ).split(".")
                    const tableName = tableNameWithSchema[1]
                    const schema = tableNameWithSchema[0]

                    upQueries.push(
                        new Query(
                            `ALTER TABLE ${this.escapePath(
                                table,
                            )} RENAME COLUMN "${oldColumn.name}" TO "TEMP_OLD_${
                                oldColumn.name
                            }"`,
                        ),
                    )
                    upQueries.push(
                        new Query(
                            `ALTER TABLE ${this.escapePath(
                                table,
                            )} ADD ${this.buildCreateColumnSql(
                                table,
                                newColumn,
                            )}`,
                        ),
                    )
                    upQueries.push(
                        new Query(
                            `UPDATE ${this.escapePath(table)} SET "${
                                newColumn.name
                            }" = "TEMP_OLD_${oldColumn.name}"`,
                        ),
                    )
                    upQueries.push(
                        new Query(
                            `ALTER TABLE ${this.escapePath(
                                table,
                            )} DROP COLUMN "TEMP_OLD_${oldColumn.name}"`,
                        ),
                    )
                    upQueries.push(
                        this.deleteTypeormMetadataSql({
                            database: this.driver.database,
                            schema,
                            table: tableName,
                            type: MetadataTableType.GENERATED_COLUMN,
                            name: oldColumn.name,
                        }),
                    )
                    // However, we can't copy it back on downgrade. It needs to regenerate.
                    downQueries.push(
                        this.insertTypeormMetadataSql({
                            database: this.driver.database,
                            schema,
                            table: tableName,
                            type: MetadataTableType.GENERATED_COLUMN,
                            name: oldColumn.name,
                            value: oldColumn.asExpression,
                        }),
                    )
                    downQueries.push(
                        new Query(
                            `ALTER TABLE ${this.escapePath(
                                table,
                            )} ADD ${this.buildCreateColumnSql(
                                table,
                                oldColumn,
                            )}`,
                        ),
                    )
                    downQueries.push(
                        new Query(
                            `ALTER TABLE ${this.escapePath(
                                table,
                            )} DROP COLUMN "${newColumn.name}"`,
                        ),
                    )
                    // downQueries.push(
                    //     this.deleteTypeormMetadataSql({
                    //         database: this.driver.database,
                    //         schema,
                    //         table: tableName,
                    //         type: MetadataTableType.GENERATED_COLUMN,
                    //         name: newColumn.name,
                    //     }),
                    // )
                }
            }
        }

        await this.executeQueries(upQueries, downQueries)
        this.replaceCachedTable(table, clonedTable)
    }

    /**
     * Changes a column in the table.
     */
    async changeColumns(
        tableOrName: Table | string,
        changedColumns: { newColumn: TableColumn; oldColumn: TableColumn }[],
    ): Promise<void> {
        for (const { oldColumn, newColumn } of changedColumns) {
            await this.changeColumn(tableOrName, oldColumn, newColumn)
        }
    }

    /**
     * Drops column in the table.
     */
    async dropColumn(
        tableOrName: Table | string,
        columnOrName: TableColumn | string,
    ): Promise<void> {
        const table = InstanceChecker.isTable(tableOrName)
            ? tableOrName
            : await this.getCachedTable(tableOrName)
        const column = InstanceChecker.isTableColumn(columnOrName)
            ? columnOrName
            : table.findColumnByName(columnOrName)
        if (!column)
            throw new TypeORMError(
                `Column "${columnOrName}" was not found in table "${table.name}"`,
            )

        const clonedTable = table.clone()
        const upQueries: Query[] = []
        const downQueries: Query[] = []

        // drop primary key constraint
        if (column.isPrimary) {
            const pkName = column.primaryKeyConstraintName
                ? column.primaryKeyConstraintName
                : this.connection.namingStrategy.primaryKeyName(
                      clonedTable,
                      clonedTable.primaryColumns.map((column) => column.name),
                  )

            const columnNames = clonedTable.primaryColumns
                .map((primaryColumn) => `"${primaryColumn.name}"`)
                .join(", ")

            upQueries.push(
                new Query(
                    `ALTER TABLE ${this.escapePath(
                        clonedTable,
                    )} DROP CONSTRAINT "${pkName}"`,
                ),
            )
            downQueries.push(
                new Query(
                    `ALTER TABLE ${this.escapePath(
                        clonedTable,
                    )} ADD CONSTRAINT "${pkName}" PRIMARY KEY (${columnNames})`,
                ),
            )

            // update column in table
            const tableColumn = clonedTable.findColumnByName(column.name)
            tableColumn!.isPrimary = false

            // if primary key have multiple columns, we must recreate it without dropped column
            if (clonedTable.primaryColumns.length > 0) {
                const pkName = clonedTable.primaryColumns[0]
                    .primaryKeyConstraintName
                    ? clonedTable.primaryColumns[0].primaryKeyConstraintName
                    : this.connection.namingStrategy.primaryKeyName(
                          clonedTable,
                          clonedTable.primaryColumns.map(
                              (column) => column.name,
                          ),
                      )

                const columnNames = clonedTable.primaryColumns
                    .map((primaryColumn) => `"${primaryColumn.name}"`)
                    .join(", ")

                upQueries.push(
                    new Query(
                        `ALTER TABLE ${this.escapePath(
                            clonedTable,
                        )} ADD CONSTRAINT "${pkName}" PRIMARY KEY (${columnNames})`,
                    ),
                )
                downQueries.push(
                    new Query(
                        `ALTER TABLE ${this.escapePath(
                            clonedTable,
                        )} DROP CONSTRAINT "${pkName}"`,
                    ),
                )
            }
        }

        // drop column index
        const columnIndex = clonedTable.indices.find(
            (index) =>
                index.columnNames.length === 1 &&
                index.columnNames[0] === column.name,
        )
        if (columnIndex) {
            clonedTable.indices.splice(
                clonedTable.indices.indexOf(columnIndex),
                1,
            )
            upQueries.push(this.dropIndexSql(table, columnIndex))
            downQueries.push(this.createIndexSql(table, columnIndex))
        }

        // drop column check
        const columnCheck = clonedTable.checks.find(
            (check) =>
                !!check.columnNames &&
                check.columnNames.length === 1 &&
                check.columnNames[0] === column.name,
        )
        if (columnCheck) {
            clonedTable.checks.splice(
                clonedTable.checks.indexOf(columnCheck),
                1,
            )
            upQueries.push(this.dropCheckConstraintSql(table, columnCheck))
            downQueries.push(this.createCheckConstraintSql(table, columnCheck))
        }

        // drop column unique
        const columnUnique = clonedTable.uniques.find(
            (unique) =>
                unique.columnNames.length === 1 &&
                unique.columnNames[0] === column.name,
        )
        if (columnUnique) {
            clonedTable.uniques.splice(
                clonedTable.uniques.indexOf(columnUnique),
                1,
            )
            upQueries.push(this.dropUniqueConstraintSql(table, columnUnique))
            downQueries.push(
                this.createUniqueConstraintSql(table, columnUnique),
            )
        }

        upQueries.push(
            new Query(
                `ALTER TABLE ${this.escapePath(table)} DROP COLUMN "${
                    column.name
                }"`,
            ),
        )
        downQueries.push(
            new Query(
                `ALTER TABLE ${this.escapePath(
                    table,
                )} ADD ${this.buildCreateColumnSql(table, column)}`,
            ),
        )

        // drop enum type
        if (column.type === "enum" || column.type === "simple-enum") {
            const hasEnum = await this.hasEnumType(table, column)
            if (hasEnum) {
                const enumType = await this.getUserDefinedTypeName(
                    table,
                    column,
                )
                const escapedEnumName = `"${enumType.schema}"."${enumType.name}"`
                upQueries.push(
                    this.dropEnumTypeSql(table, column, escapedEnumName),
                )
                downQueries.push(
                    this.createEnumTypeSql(table, column, escapedEnumName),
                )
            }
        }

        if (column.generatedType === "STORED") {
            const tableNameWithSchema = (
                await this.getTableNameWithSchema(table.name)
            ).split(".")
            const tableName = tableNameWithSchema[1]
            const schema = tableNameWithSchema[0]
            const deleteQuery = this.deleteTypeormMetadataSql({
                database: this.driver.database,
                schema,
                table: tableName,
                type: MetadataTableType.GENERATED_COLUMN,
                name: column.name,
            })
            const insertQuery = this.insertTypeormMetadataSql({
                database: this.driver.database,
                schema,
                table: tableName,
                type: MetadataTableType.GENERATED_COLUMN,
                name: column.name,
                value: column.asExpression,
            })

            upQueries.push(deleteQuery)
            downQueries.push(insertQuery)
        }

        await this.executeQueries(upQueries, downQueries)

        clonedTable.removeColumn(column)
        this.replaceCachedTable(table, clonedTable)
    }

    /**
     * Drops the columns in the table.
     */
    async dropColumns(
        tableOrName: Table | string,
        columns: TableColumn[] | string[],
    ): Promise<void> {
        for (const column of columns) {
            await this.dropColumn(tableOrName, column)
        }
    }

    /**
     * Creates a new primary key.
     */
    async createPrimaryKey(
        tableOrName: Table | string,
        columnNames: string[],
        constraintName?: string,
    ): Promise<void> {
        const table = InstanceChecker.isTable(tableOrName)
            ? tableOrName
            : await this.getCachedTable(tableOrName)
        const clonedTable = table.clone()

        const up = this.createPrimaryKeySql(table, columnNames, constraintName)

        // mark columns as primary, because dropPrimaryKeySql build constraint name from table primary column names.
        clonedTable.columns.forEach((column) => {
            if (columnNames.find((columnName) => columnName === column.name))
                column.isPrimary = true
        })
        const down = this.dropPrimaryKeySql(clonedTable)

        await this.executeQueries(up, down)
        this.replaceCachedTable(table, clonedTable)
    }

    /**
     * Updates composite primary keys.
     */
    async updatePrimaryKeys(
        tableOrName: Table | string,
        columns: TableColumn[],
    ): Promise<void> {
        const table = InstanceChecker.isTable(tableOrName)
            ? tableOrName
            : await this.getCachedTable(tableOrName)
        const clonedTable = table.clone()
        const columnNames = columns.map((column) => column.name)
        const upQueries: Query[] = []
        const downQueries: Query[] = []

        // if table already have primary columns, we must drop them.
        const primaryColumns = clonedTable.primaryColumns
        if (primaryColumns.length > 0) {
            const pkName = primaryColumns[0].primaryKeyConstraintName
                ? primaryColumns[0].primaryKeyConstraintName
                : this.connection.namingStrategy.primaryKeyName(
                      clonedTable,
                      primaryColumns.map((column) => column.name),
                  )

            const columnNamesString = primaryColumns
                .map((column) => `"${column.name}"`)
                .join(", ")

            upQueries.push(
                new Query(
                    `ALTER TABLE ${this.escapePath(
                        table,
                    )} DROP CONSTRAINT "${pkName}"`,
                ),
            )
            downQueries.push(
                new Query(
                    `ALTER TABLE ${this.escapePath(
                        table,
                    )} ADD CONSTRAINT "${pkName}" PRIMARY KEY (${columnNamesString})`,
                ),
            )
        }

        // update columns in table.
        clonedTable.columns
            .filter((column) => columnNames.indexOf(column.name) !== -1)
            .forEach((column) => (column.isPrimary = true))

        const pkName = primaryColumns[0]?.primaryKeyConstraintName
            ? primaryColumns[0].primaryKeyConstraintName
            : this.connection.namingStrategy.primaryKeyName(
                  clonedTable,
                  columnNames,
              )

        const columnNamesString = columnNames
            .map((columnName) => `"${columnName}"`)
            .join(", ")

        upQueries.push(
            new Query(
                `ALTER TABLE ${this.escapePath(
                    table,
                )} ADD CONSTRAINT "${pkName}" PRIMARY KEY (${columnNamesString})`,
            ),
        )
        downQueries.push(
            new Query(
                `ALTER TABLE ${this.escapePath(
                    table,
                )} DROP CONSTRAINT "${pkName}"`,
            ),
        )

        await this.executeQueries(upQueries, downQueries)
        this.replaceCachedTable(table, clonedTable)
    }

    /**
     * Drops a primary key.
     */
    async dropPrimaryKey(
        tableOrName: Table | string,
        constraintName?: string,
    ): Promise<void> {
        const table = InstanceChecker.isTable(tableOrName)
            ? tableOrName
            : await this.getCachedTable(tableOrName)
        const up = this.dropPrimaryKeySql(table)
        const down = this.createPrimaryKeySql(
            table,
            table.primaryColumns.map((column) => column.name),
            constraintName,
        )
        await this.executeQueries(up, down)
        table.primaryColumns.forEach((column) => {
            column.isPrimary = false
        })
    }

    /**
     * Creates new unique constraint.
     */
    async createUniqueConstraint(
        tableOrName: Table | string,
        uniqueConstraint: TableUnique,
    ): Promise<void> {
        const table = InstanceChecker.isTable(tableOrName)
            ? tableOrName
            : await this.getCachedTable(tableOrName)

        // new unique constraint may be passed without name. In this case we generate unique name manually.
        if (!uniqueConstraint.name)
            uniqueConstraint.name =
                this.connection.namingStrategy.uniqueConstraintName(
                    table,
                    uniqueConstraint.columnNames,
                )

        const up = this.createUniqueConstraintSql(table, uniqueConstraint)
        const down = this.dropUniqueConstraintSql(table, uniqueConstraint)
        await this.executeQueries(up, down)
        table.addUniqueConstraint(uniqueConstraint)
    }

    /**
     * Creates new unique constraints.
     */
    async createUniqueConstraints(
        tableOrName: Table | string,
        uniqueConstraints: TableUnique[],
    ): Promise<void> {
        for (const uniqueConstraint of uniqueConstraints) {
            await this.createUniqueConstraint(tableOrName, uniqueConstraint)
        }
    }

    /**
     * Drops unique constraint.
     */
    async dropUniqueConstraint(
        tableOrName: Table | string,
        uniqueOrName: TableUnique | string,
    ): Promise<void> {
        const table = InstanceChecker.isTable(tableOrName)
            ? tableOrName
            : await this.getCachedTable(tableOrName)
        const uniqueConstraint = InstanceChecker.isTableUnique(uniqueOrName)
            ? uniqueOrName
            : table.uniques.find((u) => u.name === uniqueOrName)
        if (!uniqueConstraint)
            throw new TypeORMError(
                `Supplied unique constraint was not found in table ${table.name}`,
            )

        const up = this.dropUniqueConstraintSql(table, uniqueConstraint)
        const down = this.createUniqueConstraintSql(table, uniqueConstraint)
        await this.executeQueries(up, down)
        table.removeUniqueConstraint(uniqueConstraint)
    }

    /**
     * Drops unique constraints.
     */
    async dropUniqueConstraints(
        tableOrName: Table | string,
        uniqueConstraints: TableUnique[],
    ): Promise<void> {
        for (const uniqueConstraint of uniqueConstraints) {
            await this.dropUniqueConstraint(tableOrName, uniqueConstraint)
        }
    }

    /**
     * Creates new check constraint.
     */
    async createCheckConstraint(
        tableOrName: Table | string,
        checkConstraint: TableCheck,
    ): Promise<void> {
        const table = InstanceChecker.isTable(tableOrName)
            ? tableOrName
            : await this.getCachedTable(tableOrName)

        // new unique constraint may be passed without name. In this case we generate unique name manually.
        if (!checkConstraint.name)
            checkConstraint.name =
                this.connection.namingStrategy.checkConstraintName(
                    table,
                    checkConstraint.expression!,
                )

        const up = this.createCheckConstraintSql(table, checkConstraint)
        const down = this.dropCheckConstraintSql(table, checkConstraint)
        await this.executeQueries(up, down)
        table.addCheckConstraint(checkConstraint)
    }

    /**
     * Creates new check constraints.
     */
    async createCheckConstraints(
        tableOrName: Table | string,
        checkConstraints: TableCheck[],
    ): Promise<void> {
        const promises = checkConstraints.map((checkConstraint) =>
            this.createCheckConstraint(tableOrName, checkConstraint),
        )
        await Promise.all(promises)
    }

    /**
     * Drops check constraint.
     */
    async dropCheckConstraint(
        tableOrName: Table | string,
        checkOrName: TableCheck | string,
    ): Promise<void> {
        const table = InstanceChecker.isTable(tableOrName)
            ? tableOrName
            : await this.getCachedTable(tableOrName)
        const checkConstraint = InstanceChecker.isTableCheck(checkOrName)
            ? checkOrName
            : table.checks.find((c) => c.name === checkOrName)
        if (!checkConstraint)
            throw new TypeORMError(
                `Supplied check constraint was not found in table ${table.name}`,
            )

        const up = this.dropCheckConstraintSql(table, checkConstraint)
        const down = this.createCheckConstraintSql(table, checkConstraint)
        await this.executeQueries(up, down)
        table.removeCheckConstraint(checkConstraint)
    }

    /**
     * Drops check constraints.
     */
    async dropCheckConstraints(
        tableOrName: Table | string,
        checkConstraints: TableCheck[],
    ): Promise<void> {
        const promises = checkConstraints.map((checkConstraint) =>
            this.dropCheckConstraint(tableOrName, checkConstraint),
        )
        await Promise.all(promises)
    }

    /**
     * Creates new exclusion constraint.
     */
    async createExclusionConstraint(
        tableOrName: Table | string,
        exclusionConstraint: TableExclusion,
    ): Promise<void> {
        const table = InstanceChecker.isTable(tableOrName)
            ? tableOrName
            : await this.getCachedTable(tableOrName)

        // new unique constraint may be passed without name. In this case we generate unique name manually.
        if (!exclusionConstraint.name)
            exclusionConstraint.name =
                this.connection.namingStrategy.exclusionConstraintName(
                    table,
                    exclusionConstraint.expression!,
                )

        const up = this.createExclusionConstraintSql(table, exclusionConstraint)
        const down = this.dropExclusionConstraintSql(table, exclusionConstraint)
        await this.executeQueries(up, down)
        table.addExclusionConstraint(exclusionConstraint)
    }

    /**
     * Creates new exclusion constraints.
     */
    async createExclusionConstraints(
        tableOrName: Table | string,
        exclusionConstraints: TableExclusion[],
    ): Promise<void> {
        const promises = exclusionConstraints.map((exclusionConstraint) =>
            this.createExclusionConstraint(tableOrName, exclusionConstraint),
        )
        await Promise.all(promises)
    }

    /**
     * Drops exclusion constraint.
     */
    async dropExclusionConstraint(
        tableOrName: Table | string,
        exclusionOrName: TableExclusion | string,
    ): Promise<void> {
        const table = InstanceChecker.isTable(tableOrName)
            ? tableOrName
            : await this.getCachedTable(tableOrName)
        const exclusionConstraint = InstanceChecker.isTableExclusion(
            exclusionOrName,
        )
            ? exclusionOrName
            : table.exclusions.find((c) => c.name === exclusionOrName)
        if (!exclusionConstraint)
            throw new TypeORMError(
                `Supplied exclusion constraint was not found in table ${table.name}`,
            )

        const up = this.dropExclusionConstraintSql(table, exclusionConstraint)
        const down = this.createExclusionConstraintSql(
            table,
            exclusionConstraint,
        )
        await this.executeQueries(up, down)
        table.removeExclusionConstraint(exclusionConstraint)
    }

    /**
     * Drops exclusion constraints.
     */
    async dropExclusionConstraints(
        tableOrName: Table | string,
        exclusionConstraints: TableExclusion[],
    ): Promise<void> {
        const promises = exclusionConstraints.map((exclusionConstraint) =>
            this.dropExclusionConstraint(tableOrName, exclusionConstraint),
        )
        await Promise.all(promises)
    }

    /**
     * Creates a new foreign key.
     */
    async createForeignKey(
        tableOrName: Table | string,
        foreignKey: TableForeignKey,
    ): Promise<void> {
        const table = InstanceChecker.isTable(tableOrName)
            ? tableOrName
            : await this.getCachedTable(tableOrName)

        // new FK may be passed without name. In this case we generate FK name manually.
        if (!foreignKey.name)
            foreignKey.name = this.connection.namingStrategy.foreignKeyName(
                table,
                foreignKey.columnNames,
                this.getTablePath(foreignKey),
                foreignKey.referencedColumnNames,
            )

        const up = this.createForeignKeySql(table, foreignKey)
        const down = this.dropForeignKeySql(table, foreignKey)
        await this.executeQueries(up, down)
        table.addForeignKey(foreignKey)
    }

    /**
     * Creates a new foreign keys.
     */
    async createForeignKeys(
        tableOrName: Table | string,
        foreignKeys: TableForeignKey[],
    ): Promise<void> {
        for (const foreignKey of foreignKeys) {
            await this.createForeignKey(tableOrName, foreignKey)
        }
    }

    /**
     * Drops a foreign key from the table.
     */
    async dropForeignKey(
        tableOrName: Table | string,
        foreignKeyOrName: TableForeignKey | string,
    ): Promise<void> {
        const table = InstanceChecker.isTable(tableOrName)
            ? tableOrName
            : await this.getCachedTable(tableOrName)
        const foreignKey = InstanceChecker.isTableForeignKey(foreignKeyOrName)
            ? foreignKeyOrName
            : table.foreignKeys.find((fk) => fk.name === foreignKeyOrName)
        if (!foreignKey)
            throw new TypeORMError(
                `Supplied foreign key was not found in table ${table.name}`,
            )

        if (!foreignKey.name) {
            foreignKey.name = this.connection.namingStrategy.foreignKeyName(
                table,
                foreignKey.columnNames,
                this.getTablePath(foreignKey),
                foreignKey.referencedColumnNames,
            )
        }

        const up = this.dropForeignKeySql(table, foreignKey)
        const down = this.createForeignKeySql(table, foreignKey)
        await this.executeQueries(up, down)
        table.removeForeignKey(foreignKey)
    }

    /**
     * Drops a foreign keys from the table.
     */
    async dropForeignKeys(
        tableOrName: Table | string,
        foreignKeys: TableForeignKey[],
    ): Promise<void> {
        for (const foreignKey of foreignKeys) {
            await this.dropForeignKey(tableOrName, foreignKey)
        }
    }

    /**
     * Creates a new index.
     */
    async createIndex(
        tableOrName: Table | string,
        index: TableIndex,
    ): Promise<void> {
        const table = InstanceChecker.isTable(tableOrName)
            ? tableOrName
            : await this.getCachedTable(tableOrName)

        // new index may be passed without name. In this case we generate index name manually.
        if (!index.name) index.name = this.generateIndexName(table, index)

        const up = this.createIndexSql(table, index)
        const down = this.dropIndexSql(table, index)
        await this.executeQueries(up, down)
        table.addIndex(index)
    }

    /**
     * Create a new view index.
     */
    async createViewIndex(
        viewOrName: View | string,
        index: TableIndex,
    ): Promise<void> {
        const view = InstanceChecker.isView(viewOrName)
            ? viewOrName
            : await this.getCachedView(viewOrName)

        // new index may be passed without name. In this case we generate index name manually.
        if (!index.name) index.name = this.generateIndexName(view, index)

        const up = this.createViewIndexSql(view, index)
        const down = this.dropIndexSql(view, index)
        await this.executeQueries(up, down)
        view.addIndex(index)
    }

    /**
     * Creates a new indices
     */
    async createIndices(
        tableOrName: Table | string,
        indices: TableIndex[],
    ): Promise<void> {
        for (const index of indices) {
            await this.createIndex(tableOrName, index)
        }
    }

    /**
     * Creates new view indices
     */
    async createViewIndices(
        viewOrName: View | string,
        indices: TableIndex[],
    ): Promise<void> {
        for (const index of indices) {
            await this.createViewIndex(viewOrName, index)
        }
    }

    /**
     * Drops an index from the table.
     */
    async dropIndex(
        tableOrName: Table | string,
        indexOrName: TableIndex | string,
    ): Promise<void> {
        const table = InstanceChecker.isTable(tableOrName)
            ? tableOrName
            : await this.getCachedTable(tableOrName)
        const index = InstanceChecker.isTableIndex(indexOrName)
            ? indexOrName
            : table.indices.find((i) => i.name === indexOrName)
        if (!index)
            throw new TypeORMError(
                `Supplied index ${indexOrName} was not found in table ${table.name}`,
            )
        // old index may be passed without name. In this case we generate index name manually.
        if (!index.name) index.name = this.generateIndexName(table, index)

        const up = this.dropIndexSql(table, index)
        const down = this.createIndexSql(table, index)
        await this.executeQueries(up, down)
        table.removeIndex(index)
    }

    /**
     * Drops an index from a view.
     */
    async dropViewIndex(
        viewOrName: View | string,
        indexOrName: TableIndex | string,
    ): Promise<void> {
        const view = InstanceChecker.isView(viewOrName)
            ? viewOrName
            : await this.getCachedView(viewOrName)
        const index = InstanceChecker.isTableIndex(indexOrName)
            ? indexOrName
            : view.indices.find((i) => i.name === indexOrName)
        if (!index)
            throw new TypeORMError(
                `Supplied index ${indexOrName} was not found in view ${view.name}`,
            )
        // old index may be passed without name. In this case we generate index name manually.
        if (!index.name) index.name = this.generateIndexName(view, index)

        const up = this.dropIndexSql(view, index)
        const down = this.createViewIndexSql(view, index)
        await this.executeQueries(up, down)
        view.removeIndex(index)
    }

    /**
     * Drops an indices from the table.
     */
    async dropIndices(
        tableOrName: Table | string,
        indices: TableIndex[],
    ): Promise<void> {
        for (const index of indices) {
            await this.dropIndex(tableOrName, index)
        }
    }

    /**
     * Clears all table contents.
     * Note: this operation uses SQL's TRUNCATE query which cannot be reverted in transactions.
     */
    async clearTable(tableName: string): Promise<void> {
        await this.query(`TRUNCATE TABLE ${this.escapePath(tableName)}`)
    }

    /**
     * Removes all tables from the currently connected database.
     */
    async clearDatabase(): Promise<void> {
        const schemas: string[] = []
        this.connection.entityMetadatas
            .filter((metadata) => metadata.schema)
            .forEach((metadata) => {
                const isSchemaExist = !!schemas.find(
                    (schema) => schema === metadata.schema,
                )
                if (!isSchemaExist) schemas.push(metadata.schema!)
            })
        schemas.push(this.driver.options.schema || "current_schema()")
        const schemaNamesString = schemas
            .map((name) => {
                return name === "current_schema()" ? name : "'" + name + "'"
            })
            .join(", ")

        const isAnotherTransactionActive = this.isTransactionActive
        if (!isAnotherTransactionActive) await this.startTransaction()
        try {
            // drop views
            const selectViewDropsQuery =
                `SELECT 'DROP VIEW IF EXISTS "' || schemaname || '"."' || viewname || '" CASCADE;' as "query" ` +
                `FROM "pg_views" WHERE "schemaname" IN (${schemaNamesString}) AND "viewname" NOT IN ('geography_columns', 'geometry_columns', 'raster_columns', 'raster_overviews')`
            const dropViewQueries: ObjectLiteral[] = await this.query(
                selectViewDropsQuery,
            )
            await Promise.all(
                dropViewQueries.map((q) => this.query(q["query"])),
            )

            // drop materialized views
            // Note: materialized views introduced in Postgres 9.3
            if (DriverUtils.isReleaseVersionOrGreater(this.driver, "9.3")) {
                const selectMatViewDropsQuery =
                    `SELECT 'DROP MATERIALIZED VIEW IF EXISTS "' || schemaname || '"."' || matviewname || '" CASCADE;' as "query" ` +
                    `FROM "pg_matviews" WHERE "schemaname" IN (${schemaNamesString})`
                const dropMatViewQueries: ObjectLiteral[] = await this.query(
                    selectMatViewDropsQuery,
                )
                await Promise.all(
                    dropMatViewQueries.map((q) => this.query(q["query"])),
                )
            }

            // ignore spatial_ref_sys; it's a special table supporting PostGIS
            // TODO generalize this as this.driver.ignoreTables

            // drop tables
            const selectTableDropsQuery = `SELECT 'DROP TABLE IF EXISTS "' || schemaname || '"."' || tablename || '" CASCADE;' as "query" FROM "pg_tables" WHERE "schemaname" IN (${schemaNamesString}) AND "tablename" NOT IN ('spatial_ref_sys')`
            const dropTableQueries: ObjectLiteral[] = await this.query(
                selectTableDropsQuery,
            )
            await Promise.all(
                dropTableQueries.map((q) => this.query(q["query"])),
            )

            // drop enum types
            await this.dropEnumTypes(schemaNamesString)

            if (!isAnotherTransactionActive) {
                await this.commitTransaction()
            }
        } catch (error) {
            try {
                // we throw original error even if rollback thrown an error
                if (!isAnotherTransactionActive) {
                    await this.rollbackTransaction()
                }
            } catch {
                // no-op
            }
            throw error
        }
    }

    // -------------------------------------------------------------------------
    // Protected Methods
    // -------------------------------------------------------------------------

    protected async loadViews(viewNames?: string[]): Promise<View[]> {
        const hasTable = await this.hasTable(this.getTypeormMetadataTableName())

        if (!hasTable) return []

        if (!viewNames) {
            viewNames = []
        }

        const currentDatabase = await this.getCurrentDatabase()
        const currentSchema = await this.getCurrentSchema()
        const viewsCondition =
            viewNames.length === 0
                ? "1=1"
                : viewNames
                      .map((tableName) => this.driver.parseTableName(tableName))
                      .map(({ schema, tableName }) => {
                          if (!schema) {
                              schema =
                                  this.driver.options.schema || currentSchema
                          }

                          return `("t"."schema" = '${schema}' AND "t"."name" = '${tableName}')`
                      })
                      .join(" OR ")

        const constraintsCondition =
            viewNames.length === 0
                ? "1=1"
                : viewNames
                      .map((tableName) => this.driver.parseTableName(tableName))
                      .map(({ schema, tableName }) => {
                          if (!schema) {
                              schema =
                                  this.driver.options.schema || currentSchema
                          }

                          return `("ns"."nspname" = '${schema}' AND "t"."relname" = '${tableName}')`
                      })
                      .join(" OR ")

        const indicesSql =
            `SELECT "ns"."nspname" AS "table_schema", "t"."relname" AS "table_name", "i"."relname" AS "constraint_name", "a"."attname" AS "column_name", ` +
            `CASE "ix"."indisunique" WHEN 't' THEN 'TRUE' ELSE'FALSE' END AS "is_unique", pg_get_expr("ix"."indpred", "ix"."indrelid") AS "condition", ` +
            `"types"."typname" AS "type_name" ` +
            `FROM "pg_class" "t" ` +
            `INNER JOIN "pg_index" "ix" ON "ix"."indrelid" = "t"."oid" ` +
            `INNER JOIN "pg_attribute" "a" ON "a"."attrelid" = "t"."oid"  AND "a"."attnum" = ANY ("ix"."indkey") ` +
            `INNER JOIN "pg_namespace" "ns" ON "ns"."oid" = "t"."relnamespace" ` +
            `INNER JOIN "pg_class" "i" ON "i"."oid" = "ix"."indexrelid" ` +
            `INNER JOIN "pg_type" "types" ON "types"."oid" = "a"."atttypid" ` +
            `LEFT JOIN "pg_constraint" "cnst" ON "cnst"."conname" = "i"."relname" ` +
            `WHERE "t"."relkind" IN ('m') AND "cnst"."contype" IS NULL AND (${constraintsCondition})`

        const query =
            `SELECT "t".* FROM ${this.escapePath(
                this.getTypeormMetadataTableName(),
            )} "t" ` +
            `INNER JOIN "pg_catalog"."pg_class" "c" ON "c"."relname" = "t"."name" ` +
            `INNER JOIN "pg_namespace" "n" ON "n"."oid" = "c"."relnamespace" AND "n"."nspname" = "t"."schema" ` +
            `WHERE "t"."type" IN ('${MetadataTableType.VIEW}', '${
                MetadataTableType.MATERIALIZED_VIEW
            }') ${viewsCondition ? `AND (${viewsCondition})` : ""}`

        const dbViews = await this.query(query)
        const dbIndices: ObjectLiteral[] = await this.query(indicesSql)
        return dbViews.map((dbView: any) => {
            // find index constraints of table, group them by constraint name and build TableIndex.
            const tableIndexConstraints = OrmUtils.uniq(
                dbIndices.filter((dbIndex) => {
                    return (
                        dbIndex["table_name"] === dbView["name"] &&
                        dbIndex["table_schema"] === dbView["schema"]
                    )
                }),
                (dbIndex) => dbIndex["constraint_name"],
            )
            const view = new View()
            const schema =
                dbView["schema"] === currentSchema &&
                !this.driver.options.schema
                    ? undefined
                    : dbView["schema"]
            view.database = currentDatabase
            view.schema = dbView["schema"]
            view.name = this.driver.buildTableName(dbView["name"], schema)
            view.expression = dbView["value"]
            view.materialized =
                dbView["type"] === MetadataTableType.MATERIALIZED_VIEW
            view.indices = tableIndexConstraints.map((constraint) => {
                const indices = dbIndices.filter((index) => {
                    return (
                        index["table_schema"] === constraint["table_schema"] &&
                        index["table_name"] === constraint["table_name"] &&
                        index["constraint_name"] ===
                            constraint["constraint_name"]
                    )
                })
                return new TableIndex(<TableIndexOptions>{
                    view: view,
                    name: constraint["constraint_name"],
                    columnNames: indices.map((i) => i["column_name"]),
                    isUnique: constraint["is_unique"] === "TRUE",
                    where: constraint["condition"],
                    isFulltext: false,
                })
            })
            return view
        })
    }

    /**
     * Loads all tables (with given names) from the database and creates a Table from them.
     */
    protected async loadTables(tableNames?: string[]): Promise<Table[]> {
        // if no tables given then no need to proceed
        if (tableNames && tableNames.length === 0) {
            return []
        }

        const currentSchema = await this.getCurrentSchema()
        const currentDatabase = await this.getCurrentDatabase()

        const dbTables: {
            table_schema: string
            table_name: string
            table_comment: string
        }[] = []

        if (!tableNames) {
            const tablesSql = `SELECT "table_schema", "table_name", obj_description(('"' || "table_schema" || '"."' || "table_name" || '"')::regclass, 'pg_class') AS table_comment FROM "information_schema"."tables"`
            dbTables.push(...(await this.query(tablesSql)))
        } else {
            const tablesCondition = tableNames
                .map((tableName) => this.driver.parseTableName(tableName))
                .map(({ schema, tableName }) => {
                    return `("table_schema" = '${
                        schema || currentSchema
                    }' AND "table_name" = '${tableName}')`
                })
                .join(" OR ")

            const tablesSql =
                `SELECT "table_schema", "table_name", obj_description(('"' || "table_schema" || '"."' || "table_name" || '"')::regclass, 'pg_class') AS table_comment FROM "information_schema"."tables" WHERE ` +
                tablesCondition
            dbTables.push(...(await this.query(tablesSql)))
        }

        // if tables were not found in the db, no need to proceed
        if (dbTables.length === 0) {
            return []
        }

        /**
         * Uses standard SQL information_schema.columns table and postgres-specific
         * pg_catalog.pg_attribute table to get column information.
         * @see https://stackoverflow.com/a/19541865
         */
        const columnsCondition = dbTables
            .map(({ table_schema, table_name }) => {
                return `("table_schema" = '${table_schema}' AND "table_name" = '${table_name}')`
            })
            .join(" OR ")
        const columnsSql =
            `SELECT columns.*, pg_catalog.col_description(('"' || table_catalog || '"."' || table_schema || '"."' || table_name || '"')::regclass::oid, ordinal_position) AS description, ` +
            `('"' || "udt_schema" || '"."' || "udt_name" || '"')::"regtype" AS "regtype", pg_catalog.format_type("col_attr"."atttypid", "col_attr"."atttypmod") AS "format_type" ` +
            `FROM "information_schema"."columns" ` +
            `LEFT JOIN "pg_catalog"."pg_attribute" AS "col_attr" ON "col_attr"."attname" = "columns"."column_name" ` +
            `AND "col_attr"."attrelid" = ( ` +
            `SELECT "cls"."oid" FROM "pg_catalog"."pg_class" AS "cls" ` +
            `LEFT JOIN "pg_catalog"."pg_namespace" AS "ns" ON "ns"."oid" = "cls"."relnamespace" ` +
            `WHERE "cls"."relname" = "columns"."table_name" ` +
            `AND "ns"."nspname" = "columns"."table_schema" ` +
            `) ` +
            `WHERE ` +
            columnsCondition

        const constraintsCondition = dbTables
            .map(({ table_schema, table_name }) => {
                return `("ns"."nspname" = '${table_schema}' AND "t"."relname" = '${table_name}')`
            })
            .join(" OR ")

        const constraintsSql =
            `SELECT "ns"."nspname" AS "table_schema", "t"."relname" AS "table_name", "cnst"."conname" AS "constraint_name", ` +
            `pg_get_constraintdef("cnst"."oid") AS "expression", ` +
            `CASE "cnst"."contype" WHEN 'p' THEN 'PRIMARY' WHEN 'u' THEN 'UNIQUE' WHEN 'c' THEN 'CHECK' WHEN 'x' THEN 'EXCLUDE' END AS "constraint_type", "a"."attname" AS "column_name" ` +
            `FROM "pg_constraint" "cnst" ` +
            `INNER JOIN "pg_class" "t" ON "t"."oid" = "cnst"."conrelid" ` +
            `INNER JOIN "pg_namespace" "ns" ON "ns"."oid" = "cnst"."connamespace" ` +
            `LEFT JOIN "pg_attribute" "a" ON "a"."attrelid" = "cnst"."conrelid" AND "a"."attnum" = ANY ("cnst"."conkey") ` +
            `WHERE "t"."relkind" IN ('r', 'p') AND (${constraintsCondition})`

        const indicesSql =
            `SELECT "ns"."nspname" AS "table_schema", "t"."relname" AS "table_name", "i"."relname" AS "constraint_name", "a"."attname" AS "column_name", ` +
            `CASE "ix"."indisunique" WHEN 't' THEN 'TRUE' ELSE'FALSE' END AS "is_unique", pg_get_expr("ix"."indpred", "ix"."indrelid") AS "condition", ` +
            `"types"."typname" AS "type_name", "am"."amname" AS "index_type" ` +
            `FROM "pg_class" "t" ` +
            `INNER JOIN "pg_index" "ix" ON "ix"."indrelid" = "t"."oid" ` +
            `INNER JOIN "pg_attribute" "a" ON "a"."attrelid" = "t"."oid"  AND "a"."attnum" = ANY ("ix"."indkey") ` +
            `INNER JOIN "pg_namespace" "ns" ON "ns"."oid" = "t"."relnamespace" ` +
            `INNER JOIN "pg_class" "i" ON "i"."oid" = "ix"."indexrelid" ` +
            `INNER JOIN "pg_type" "types" ON "types"."oid" = "a"."atttypid" ` +
            `INNER JOIN "pg_am" "am" ON "i"."relam" = "am"."oid" ` +
            `LEFT JOIN "pg_constraint" "cnst" ON "cnst"."conname" = "i"."relname" ` +
            `WHERE "t"."relkind" IN ('r', 'p') AND "cnst"."contype" IS NULL AND (${constraintsCondition})`

        const foreignKeysCondition = dbTables
            .map(({ table_schema, table_name }) => {
                return `("ns"."nspname" = '${table_schema}' AND "cl"."relname" = '${table_name}')`
            })
            .join(" OR ")

        const hasRelispartitionColumn =
            await this.hasSupportForPartitionedTables()
        const isPartitionCondition = hasRelispartitionColumn
            ? ` AND "cl"."relispartition" = 'f'`
            : ""

        const foreignKeysSql =
            `SELECT "con"."conname" AS "constraint_name", "con"."nspname" AS "table_schema", "con"."relname" AS "table_name", "att2"."attname" AS "column_name", ` +
            `"ns"."nspname" AS "referenced_table_schema", "cl"."relname" AS "referenced_table_name", "att"."attname" AS "referenced_column_name", "con"."confdeltype" AS "on_delete", ` +
            `"con"."confupdtype" AS "on_update", "con"."condeferrable" AS "deferrable", "con"."condeferred" AS "deferred" ` +
            `FROM ( ` +
            `SELECT UNNEST ("con1"."conkey") AS "parent", UNNEST ("con1"."confkey") AS "child", "con1"."confrelid", "con1"."conrelid", "con1"."conname", "con1"."contype", "ns"."nspname", ` +
            `"cl"."relname", "con1"."condeferrable", ` +
            `CASE WHEN "con1"."condeferred" THEN 'INITIALLY DEFERRED' ELSE 'INITIALLY IMMEDIATE' END as condeferred, ` +
            `CASE "con1"."confdeltype" WHEN 'a' THEN 'NO ACTION' WHEN 'r' THEN 'RESTRICT' WHEN 'c' THEN 'CASCADE' WHEN 'n' THEN 'SET NULL' WHEN 'd' THEN 'SET DEFAULT' END as "confdeltype", ` +
            `CASE "con1"."confupdtype" WHEN 'a' THEN 'NO ACTION' WHEN 'r' THEN 'RESTRICT' WHEN 'c' THEN 'CASCADE' WHEN 'n' THEN 'SET NULL' WHEN 'd' THEN 'SET DEFAULT' END as "confupdtype" ` +
            `FROM "pg_class" "cl" ` +
            `INNER JOIN "pg_namespace" "ns" ON "cl"."relnamespace" = "ns"."oid" ` +
            `INNER JOIN "pg_constraint" "con1" ON "con1"."conrelid" = "cl"."oid" ` +
            `WHERE "con1"."contype" = 'f' AND (${foreignKeysCondition}) ` +
            `) "con" ` +
            `INNER JOIN "pg_attribute" "att" ON "att"."attrelid" = "con"."confrelid" AND "att"."attnum" = "con"."child" ` +
            `INNER JOIN "pg_class" "cl" ON "cl"."oid" = "con"."confrelid" ${isPartitionCondition}` +
            `INNER JOIN "pg_namespace" "ns" ON "cl"."relnamespace" = "ns"."oid" ` +
            `INNER JOIN "pg_attribute" "att2" ON "att2"."attrelid" = "con"."conrelid" AND "att2"."attnum" = "con"."parent"`

        const [
            dbColumns,
            dbConstraints,
            dbIndices,
            dbForeignKeys,
        ]: ObjectLiteral[][] = await Promise.all([
            this.query(columnsSql),
            this.query(constraintsSql),
            this.query(indicesSql),
            this.query(foreignKeysSql),
        ])

        // create tables for loaded tables
        return Promise.all(
            dbTables.map(async (dbTable) => {
                const table = new Table()

                const getSchemaFromKey = (dbObject: any, key: string) => {
                    return dbObject[key] === currentSchema &&
                        (!this.driver.options.schema ||
                            this.driver.options.schema === currentSchema)
                        ? undefined
                        : dbObject[key]
                }
                // We do not need to join schema name, when database is by default.
                const schema = getSchemaFromKey(dbTable, "table_schema")
                table.database = currentDatabase
                table.schema = dbTable["table_schema"]
                table.comment = dbTable["table_comment"]
                table.name = this.driver.buildTableName(
                    dbTable["table_name"],
                    schema,
                )

                // create columns from the loaded columns
                table.columns = await Promise.all(
                    dbColumns
                        .filter(
                            (dbColumn) =>
                                dbColumn["table_name"] ===
                                    dbTable["table_name"] &&
                                dbColumn["table_schema"] ===
                                    dbTable["table_schema"],
                        )
                        .map(async (dbColumn) => {
                            const columnConstraints = dbConstraints.filter(
                                (dbConstraint) => {
                                    return (
                                        dbConstraint["table_name"] ===
                                            dbColumn["table_name"] &&
                                        dbConstraint["table_schema"] ===
                                            dbColumn["table_schema"] &&
                                        dbConstraint["column_name"] ===
                                            dbColumn["column_name"]
                                    )
                                },
                            )

                            const tableColumn = new TableColumn()
                            tableColumn.name = dbColumn["column_name"]
                            tableColumn.type = dbColumn["regtype"].toLowerCase()

                            if (
                                tableColumn.type === "numeric" ||
                                tableColumn.type === "numeric[]" ||
                                tableColumn.type === "decimal" ||
                                tableColumn.type === "float"
                            ) {
                                let numericPrecision =
                                    dbColumn["numeric_precision"]
                                let numericScale = dbColumn["numeric_scale"]
                                if (dbColumn["data_type"] === "ARRAY") {
                                    const numericSize = dbColumn[
                                        "format_type"
                                    ].match(
                                        /^numeric\(([0-9]+),([0-9]+)\)\[\]$/,
                                    )
                                    if (numericSize) {
                                        numericPrecision = +numericSize[1]
                                        numericScale = +numericSize[2]
                                    }
                                }
                                // If one of these properties was set, and another was not, Postgres sets '0' in to unspecified property
                                // we set 'undefined' in to unspecified property to avoid changing column on sync
                                if (
                                    numericPrecision !== null &&
                                    !this.isDefaultColumnPrecision(
                                        table,
                                        tableColumn,
                                        numericPrecision,
                                    )
                                ) {
                                    tableColumn.precision = numericPrecision
                                } else if (
                                    numericScale !== null &&
                                    !this.isDefaultColumnScale(
                                        table,
                                        tableColumn,
                                        numericScale,
                                    )
                                ) {
                                    tableColumn.precision = undefined
                                }
                                if (
                                    numericScale !== null &&
                                    !this.isDefaultColumnScale(
                                        table,
                                        tableColumn,
                                        numericScale,
                                    )
                                ) {
                                    tableColumn.scale = numericScale
                                } else if (
                                    numericPrecision !== null &&
                                    !this.isDefaultColumnPrecision(
                                        table,
                                        tableColumn,
                                        numericPrecision,
                                    )
                                ) {
                                    tableColumn.scale = undefined
                                }
                            }

                            if (
                                tableColumn.type === "interval" ||
                                tableColumn.type === "time without time zone" ||
                                tableColumn.type === "time with time zone" ||
                                tableColumn.type ===
                                    "timestamp without time zone" ||
                                tableColumn.type === "timestamp with time zone"
                            ) {
                                tableColumn.precision =
                                    !this.isDefaultColumnPrecision(
                                        table,
                                        tableColumn,
                                        dbColumn["datetime_precision"],
                                    )
                                        ? dbColumn["datetime_precision"]
                                        : undefined
                            }

                            // check if column has user-defined data type.
                            // NOTE: if ENUM type defined with "array:true" it comes with ARRAY type instead of USER-DEFINED
                            if (
                                dbColumn["data_type"] === "USER-DEFINED" ||
                                dbColumn["data_type"] === "ARRAY"
                            ) {
                                const { name } =
                                    await this.getUserDefinedTypeName(
                                        table,
                                        tableColumn,
                                    )

                                // check if `enumName` is specified by user
                                const builtEnumName = this.buildEnumName(
                                    table,
                                    tableColumn,
                                    false,
                                    true,
                                )
                                const enumName =
                                    builtEnumName !== name ? name : undefined

                                // check if type is ENUM
                                const sql =
                                    `SELECT "e"."enumlabel" AS "value" FROM "pg_enum" "e" ` +
                                    `INNER JOIN "pg_type" "t" ON "t"."oid" = "e"."enumtypid" ` +
                                    `INNER JOIN "pg_namespace" "n" ON "n"."oid" = "t"."typnamespace" ` +
                                    `WHERE "n"."nspname" = '${
                                        dbTable["table_schema"]
                                    }' AND "t"."typname" = '${
                                        enumName || name
                                    }'`
                                const results: ObjectLiteral[] =
                                    await this.query(sql)

                                if (results.length) {
                                    tableColumn.type = "enum"
                                    tableColumn.enum = results.map(
                                        (result) => result["value"],
                                    )
                                    tableColumn.enumName = enumName
                                }

                                if (dbColumn["data_type"] === "ARRAY") {
                                    tableColumn.isArray = true
                                    const type = tableColumn.type.replace(
                                        "[]",
                                        "",
                                    )
                                    tableColumn.type =
                                        this.connection.driver.normalizeType({
                                            type: type,
                                        })
                                }
                            }

                            if (
                                tableColumn.type === "geometry" ||
                                tableColumn.type === "geography"
                            ) {
                                const sql =
                                    `SELECT * FROM (` +
                                    `SELECT "f_table_schema" "table_schema", "f_table_name" "table_name", ` +
                                    `"f_${tableColumn.type}_column" "column_name", "srid", "type" ` +
                                    `FROM "${tableColumn.type}_columns"` +
                                    `) AS _ ` +
                                    `WHERE "column_name" = '${dbColumn["column_name"]}' AND ` +
                                    `"table_schema" = '${dbColumn["table_schema"]}' AND ` +
                                    `"table_name" = '${dbColumn["table_name"]}'`

                                const results: ObjectLiteral[] =
                                    await this.query(sql)

                                if (results.length > 0) {
                                    tableColumn.spatialFeatureType =
                                        results[0].type
                                    tableColumn.srid = results[0].srid
                                }
                            }

                            // check only columns that have length property
                            if (
                                this.driver.withLengthColumnTypes.indexOf(
                                    tableColumn.type as ColumnType,
                                ) !== -1
                            ) {
                                let length
                                if (tableColumn.isArray) {
                                    const match = /\((\d+)\)/.exec(
                                        dbColumn["format_type"],
                                    )
                                    length = match ? match[1] : undefined
                                } else if (
                                    dbColumn["character_maximum_length"]
                                ) {
                                    length =
                                        dbColumn[
                                            "character_maximum_length"
                                        ].toString()
                                }
                                if (length) {
                                    tableColumn.length =
                                        !this.isDefaultColumnLength(
                                            table,
                                            tableColumn,
                                            length,
                                        )
                                            ? length
                                            : ""
                                }
                            }
                            tableColumn.isNullable =
                                dbColumn["is_nullable"] === "YES"

                            const primaryConstraint = columnConstraints.find(
                                (constraint) =>
                                    constraint["constraint_type"] === "PRIMARY",
                            )
                            if (primaryConstraint) {
                                tableColumn.isPrimary = true
                                // find another columns involved in primary key constraint
                                const anotherPrimaryConstraints =
                                    dbConstraints.filter(
                                        (constraint) =>
                                            constraint["table_name"] ===
                                                dbColumn["table_name"] &&
                                            constraint["table_schema"] ===
                                                dbColumn["table_schema"] &&
                                            constraint["column_name"] !==
                                                dbColumn["column_name"] &&
                                            constraint["constraint_type"] ===
                                                "PRIMARY",
                                    )

                                // collect all column names
                                const columnNames =
                                    anotherPrimaryConstraints.map(
                                        (constraint) =>
                                            constraint["column_name"],
                                    )
                                columnNames.push(dbColumn["column_name"])

                                // build default primary key constraint name
                                const pkName =
                                    this.connection.namingStrategy.primaryKeyName(
                                        table,
                                        columnNames,
                                    )

                                // if primary key has user-defined constraint name, write it in table column
                                if (
                                    primaryConstraint["constraint_name"] !==
                                    pkName
                                ) {
                                    tableColumn.primaryKeyConstraintName =
                                        primaryConstraint["constraint_name"]
                                }
                            }

                            const uniqueConstraints = columnConstraints.filter(
                                (constraint) =>
                                    constraint["constraint_type"] === "UNIQUE",
                            )
                            const isConstraintComposite =
                                uniqueConstraints.every((uniqueConstraint) => {
                                    return dbConstraints.some(
                                        (dbConstraint) =>
                                            dbConstraint["constraint_type"] ===
                                                "UNIQUE" &&
                                            dbConstraint["constraint_name"] ===
                                                uniqueConstraint[
                                                    "constraint_name"
                                                ] &&
                                            dbConstraint["column_name"] !==
                                                dbColumn["column_name"],
                                    )
                                })
                            tableColumn.isUnique =
                                uniqueConstraints.length > 0 &&
                                !isConstraintComposite

                            if (dbColumn.is_identity === "YES") {
                                // Postgres 10+ Identity column
                                tableColumn.isGenerated = true
                                tableColumn.generationStrategy = "identity"
                                tableColumn.generatedIdentity =
                                    dbColumn.identity_generation
                            } else if (
                                dbColumn["column_default"] !== null &&
                                dbColumn["column_default"] !== undefined
                            ) {
                                const serialDefaultName = `nextval('${this.buildSequenceName(
                                    table,
                                    dbColumn["column_name"],
                                )}'::regclass)`
                                const serialDefaultPath = `nextval('${this.buildSequencePath(
                                    table,
                                    dbColumn["column_name"],
                                )}'::regclass)`

                                const defaultWithoutQuotes = dbColumn[
                                    "column_default"
                                ].replace(/"/g, "")

                                if (
                                    defaultWithoutQuotes ===
                                        serialDefaultName ||
                                    defaultWithoutQuotes === serialDefaultPath
                                ) {
                                    tableColumn.isGenerated = true
                                    tableColumn.generationStrategy = "increment"
                                } else if (
                                    dbColumn["column_default"] ===
                                        "gen_random_uuid()" ||
                                    /^uuid_generate_v\d\(\)/.test(
                                        dbColumn["column_default"],
                                    )
                                ) {
                                    if (tableColumn.type === "uuid") {
                                        tableColumn.isGenerated = true
                                        tableColumn.generationStrategy = "uuid"
                                    } else {
                                        tableColumn.default =
                                            dbColumn["column_default"]
                                    }
                                } else if (
                                    dbColumn["column_default"] === "now()" ||
                                    dbColumn["column_default"].indexOf(
                                        "'now'::text",
                                    ) !== -1
                                ) {
                                    tableColumn.default =
                                        dbColumn["column_default"]
                                } else {
                                    tableColumn.default = dbColumn[
                                        "column_default"
                                    ].replace(/::[\w\s.[\]\-"]+/g, "")
                                    tableColumn.default =
                                        tableColumn.default.replace(
                                            /^(-?\d+)$/,
                                            "'$1'",
                                        )
                                }
                            }

                            if (
                                dbColumn["is_generated"] === "ALWAYS" &&
                                dbColumn["generation_expression"]
                            ) {
                                // In postgres there is no VIRTUAL generated column type
                                tableColumn.generatedType = "STORED"
                                // We cannot relay on information_schema.columns.generation_expression, because it is formatted different.
                                const asExpressionQuery =
                                    this.selectTypeormMetadataSql({
                                        database: currentDatabase,
                                        schema: dbTable["table_schema"],
                                        table: dbTable["table_name"],
                                        type: MetadataTableType.GENERATED_COLUMN,
                                        name: tableColumn.name,
                                    })

                                const results = await this.query(
                                    asExpressionQuery.query,
                                    asExpressionQuery.parameters,
                                )
                                if (results[0] && results[0].value) {
                                    tableColumn.asExpression = results[0].value
                                } else {
                                    tableColumn.asExpression = ""
                                }
                            }

                            tableColumn.comment = dbColumn["description"]
                                ? dbColumn["description"]
                                : undefined
                            if (dbColumn["character_set_name"])
                                tableColumn.charset =
                                    dbColumn["character_set_name"]
                            if (dbColumn["collation_name"])
                                tableColumn.collation =
                                    dbColumn["collation_name"]
                            return tableColumn
                        }),
                )

                // find unique constraints of table, group them by constraint name and build TableUnique.
                const tableUniqueConstraints = OrmUtils.uniq(
                    dbConstraints.filter((dbConstraint) => {
                        return (
                            dbConstraint["table_name"] ===
                                dbTable["table_name"] &&
                            dbConstraint["table_schema"] ===
                                dbTable["table_schema"] &&
                            dbConstraint["constraint_type"] === "UNIQUE"
                        )
                    }),
                    (dbConstraint) => dbConstraint["constraint_name"],
                )

                table.uniques = tableUniqueConstraints.map((constraint) => {
                    const uniques = dbConstraints.filter(
                        (dbC) =>
                            dbC["constraint_name"] ===
                            constraint["constraint_name"],
                    )
                    return new TableUnique({
                        name: constraint["constraint_name"],
                        columnNames: uniques.map((u) => u["column_name"]),
                        deferrable: constraint["deferrable"]
                            ? constraint["deferred"]
                            : undefined,
                    })
                })

                // find check constraints of table, group them by constraint name and build TableCheck.
                const tableCheckConstraints = OrmUtils.uniq(
                    dbConstraints.filter((dbConstraint) => {
                        return (
                            dbConstraint["table_name"] ===
                                dbTable["table_name"] &&
                            dbConstraint["table_schema"] ===
                                dbTable["table_schema"] &&
                            dbConstraint["constraint_type"] === "CHECK"
                        )
                    }),
                    (dbConstraint) => dbConstraint["constraint_name"],
                )

                table.checks = tableCheckConstraints.map((constraint) => {
                    const checks = dbConstraints.filter(
                        (dbC) =>
                            dbC["constraint_name"] ===
                            constraint["constraint_name"],
                    )
                    return new TableCheck({
                        name: constraint["constraint_name"],
                        columnNames: checks.map((c) => c["column_name"]),
                        expression: constraint["expression"].replace(
                            /^\s*CHECK\s*\((.*)\)\s*$/i,
                            "$1",
                        ),
                    })
                })

                // find exclusion constraints of table, group them by constraint name and build TableExclusion.
                const tableExclusionConstraints = OrmUtils.uniq(
                    dbConstraints.filter((dbConstraint) => {
                        return (
                            dbConstraint["table_name"] ===
                                dbTable["table_name"] &&
                            dbConstraint["table_schema"] ===
                                dbTable["table_schema"] &&
                            dbConstraint["constraint_type"] === "EXCLUDE"
                        )
                    }),
                    (dbConstraint) => dbConstraint["constraint_name"],
                )

                table.exclusions = tableExclusionConstraints.map(
                    (constraint) => {
                        return new TableExclusion({
                            name: constraint["constraint_name"],
                            expression: constraint["expression"].substring(8), // trim EXCLUDE from start of expression
                        })
                    },
                )

                // find foreign key constraints of table, group them by constraint name and build TableForeignKey.
                const tableForeignKeyConstraints = OrmUtils.uniq(
                    dbForeignKeys.filter((dbForeignKey) => {
                        return (
                            dbForeignKey["table_name"] ===
                                dbTable["table_name"] &&
                            dbForeignKey["table_schema"] ===
                                dbTable["table_schema"]
                        )
                    }),
                    (dbForeignKey) => dbForeignKey["constraint_name"],
                )

                table.foreignKeys = tableForeignKeyConstraints.map(
                    (dbForeignKey) => {
                        const foreignKeys = dbForeignKeys.filter(
                            (dbFk) =>
                                dbFk["constraint_name"] ===
                                dbForeignKey["constraint_name"],
                        )

                        // if referenced table located in currently used schema, we don't need to concat schema name to table name.
                        const schema = getSchemaFromKey(
                            dbForeignKey,
                            "referenced_table_schema",
                        )
                        const referencedTableName = this.driver.buildTableName(
                            dbForeignKey["referenced_table_name"],
                            schema,
                        )

                        return new TableForeignKey({
                            name: dbForeignKey["constraint_name"],
                            columnNames: foreignKeys.map(
                                (dbFk) => dbFk["column_name"],
                            ),
                            referencedSchema:
                                dbForeignKey["referenced_table_schema"],
                            referencedTableName: referencedTableName,
                            referencedColumnNames: foreignKeys.map(
                                (dbFk) => dbFk["referenced_column_name"],
                            ),
                            onDelete: dbForeignKey["on_delete"],
                            onUpdate: dbForeignKey["on_update"],
                            deferrable: dbForeignKey["deferrable"]
                                ? dbForeignKey["deferred"]
                                : undefined,
                        })
                    },
                )

                // find index constraints of table, group them by constraint name and build TableIndex.
                const tableIndexConstraints = OrmUtils.uniq(
                    dbIndices.filter((dbIndex) => {
                        return (
                            dbIndex["table_name"] === dbTable["table_name"] &&
                            dbIndex["table_schema"] === dbTable["table_schema"]
                        )
                    }),
                    (dbIndex) => dbIndex["constraint_name"],
                )

                table.indices = tableIndexConstraints.map((constraint) => {
                    const indices = dbIndices.filter((index) => {
                        return (
                            index["table_schema"] ===
                                constraint["table_schema"] &&
                            index["table_name"] === constraint["table_name"] &&
                            index["constraint_name"] ===
                                constraint["constraint_name"]
                        )
                    })
                    return new TableIndex(<TableIndexOptions>{
                        table: table,
                        name: constraint["constraint_name"],
                        columnNames: indices.map((i) => i["column_name"]),
                        isUnique: constraint["is_unique"] === "TRUE",
                        where: constraint["condition"],
                        isSpatial: constraint["index_type"] === "gist",
                        isFulltext: false,
                    })
                })

                return table
            }),
        )
    }

    /**
     * Builds create table sql.
     */
    protected createTableSql(table: Table, createForeignKeys?: boolean): Query {
        const columnDefinitions = table.columns
            .map((column) => this.buildCreateColumnSql(table, column))
            .join(", ")
        let sql = `CREATE TABLE ${this.escapePath(table)} (${columnDefinitions}`

        table.columns
            .filter((column) => column.isUnique)
            .forEach((column) => {
                const isUniqueExist = table.uniques.some(
                    (unique) =>
                        unique.columnNames.length === 1 &&
                        unique.columnNames[0] === column.name,
                )
                if (!isUniqueExist)
                    table.uniques.push(
                        new TableUnique({
                            name: this.connection.namingStrategy.uniqueConstraintName(
                                table,
                                [column.name],
                            ),
                            columnNames: [column.name],
                        }),
                    )
            })

        if (table.uniques.length > 0) {
            const uniquesSql = table.uniques
                .map((unique) => {
                    const uniqueName = unique.name
                        ? unique.name
                        : this.connection.namingStrategy.uniqueConstraintName(
                              table,
                              unique.columnNames,
                          )
                    const columnNames = unique.columnNames
                        .map((columnName) => `"${columnName}"`)
                        .join(", ")
                    let constraint = `CONSTRAINT "${uniqueName}" UNIQUE (${columnNames})`
                    if (unique.deferrable)
                        constraint += ` DEFERRABLE ${unique.deferrable}`
                    return constraint
                })
                .join(", ")

            sql += `, ${uniquesSql}`
        }

        if (table.checks.length > 0) {
            const checksSql = table.checks
                .map((check) => {
                    const checkName = check.name
                        ? check.name
                        : this.connection.namingStrategy.checkConstraintName(
                              table,
                              check.expression!,
                          )
                    return `CONSTRAINT "${checkName}" CHECK (${check.expression})`
                })
                .join(", ")

            sql += `, ${checksSql}`
        }

        if (table.exclusions.length > 0) {
            const exclusionsSql = table.exclusions
                .map((exclusion) => {
                    const exclusionName = exclusion.name
                        ? exclusion.name
                        : this.connection.namingStrategy.exclusionConstraintName(
                              table,
                              exclusion.expression!,
                          )
                    return `CONSTRAINT "${exclusionName}" EXCLUDE ${exclusion.expression}`
                })
                .join(", ")

            sql += `, ${exclusionsSql}`
        }

        if (table.foreignKeys.length > 0 && createForeignKeys) {
            const foreignKeysSql = table.foreignKeys
                .map((fk) => {
                    const columnNames = fk.columnNames
                        .map((columnName) => `"${columnName}"`)
                        .join(", ")
                    if (!fk.name)
                        fk.name = this.connection.namingStrategy.foreignKeyName(
                            table,
                            fk.columnNames,
                            this.getTablePath(fk),
                            fk.referencedColumnNames,
                        )

                    const referencedColumnNames = fk.referencedColumnNames
                        .map((columnName) => `"${columnName}"`)
                        .join(", ")

                    let constraint = `CONSTRAINT "${
                        fk.name
                    }" FOREIGN KEY (${columnNames}) REFERENCES ${this.escapePath(
                        this.getTablePath(fk),
                    )} (${referencedColumnNames})`
                    if (fk.onDelete) constraint += ` ON DELETE ${fk.onDelete}`
                    if (fk.onUpdate) constraint += ` ON UPDATE ${fk.onUpdate}`
                    if (fk.deferrable)
                        constraint += ` DEFERRABLE ${fk.deferrable}`

                    return constraint
                })
                .join(", ")

            sql += `, ${foreignKeysSql}`
        }

        const primaryColumns = table.columns.filter(
            (column) => column.isPrimary,
        )
        if (primaryColumns.length > 0) {
            const primaryKeyName = primaryColumns[0].primaryKeyConstraintName
                ? primaryColumns[0].primaryKeyConstraintName
                : this.connection.namingStrategy.primaryKeyName(
                      table,
                      primaryColumns.map((column) => column.name),
                  )

            const columnNames = primaryColumns
                .map((column) => `"${column.name}"`)
                .join(", ")
            sql += `, CONSTRAINT "${primaryKeyName}" PRIMARY KEY (${columnNames})`
        }

        sql += `)`

        table.columns
            .filter((it) => it.comment)
            .forEach(
                (it) =>
                    (sql += `; COMMENT ON COLUMN ${this.escapePath(table)}."${
                        it.name
                    }" IS ${this.escapeComment(it.comment)}`),
            )

        return new Query(sql)
    }

    /**
     * Loads Postgres version.
     */
    async getVersion(): Promise<string> {
        // we use `SELECT version()` instead of `SHOW server_version` or `SHOW server_version_num`
        // to maintain compatability with Amazon Redshift.
        //
        // see:
        //  - https://github.com/typeorm/typeorm/pull/9319
        //  - https://docs.aws.amazon.com/redshift/latest/dg/c_unsupported-postgresql-functions.html
        const result: [{ version: string }] = await this.query(
            `SELECT version()`,
        )

        // Examples:
        // Postgres: "PostgreSQL 14.10 on x86_64-pc-linux-gnu, compiled by gcc (GCC) 8.5.0 20210514 (Red Hat 8.5.0-20), 64-bit"
        // Yugabyte: "PostgreSQL 11.2-YB-2.18.1.0-b0 on x86_64-pc-linux-gnu, compiled by clang version 15.0.3 (https://github.com/yugabyte/llvm-project.git 0b8d1183745fd3998d8beffeec8cbe99c1b20529), 64-bit"
        return result[0].version.replace(/^PostgreSQL ([\d.]+).*$/, "$1")
    }

    /**
     * Builds drop table sql.
     */
    protected dropTableSql(tableOrPath: Table | string): Query {
        return new Query(`DROP TABLE ${this.escapePath(tableOrPath)}`)
    }

    protected createViewSql(view: View): Query {
        const materializedClause = view.materialized ? "MATERIALIZED " : ""
        const viewName = this.escapePath(view)

        if (typeof view.expression === "string") {
            return new Query(
                `CREATE ${materializedClause}VIEW ${viewName} AS ${view.expression}`,
            )
        } else {
            return new Query(
                `CREATE ${materializedClause}VIEW ${viewName} AS ${view
                    .expression(this.connection)
                    .getQuery()}`,
            )
        }
    }

    protected async insertViewDefinitionSql(view: View): Promise<Query> {
        const currentSchema = await this.getCurrentSchema()

        let { schema, tableName: name } = this.driver.parseTableName(view)

        if (!schema) {
            schema = currentSchema
        }

        const type = view.materialized
            ? MetadataTableType.MATERIALIZED_VIEW
            : MetadataTableType.VIEW
        const expression =
            typeof view.expression === "string"
                ? view.expression.trim()
                : view.expression(this.connection).getQuery()
        return this.insertTypeormMetadataSql({
            type,
            schema,
            name,
            value: expression,
        })
    }

    /**
     * Builds drop view sql.
     */
    protected dropViewSql(view: View): Query {
        const materializedClause = view.materialized ? "MATERIALIZED " : ""
        return new Query(
            `DROP ${materializedClause}VIEW ${this.escapePath(view)}`,
        )
    }

    /**
     * Builds remove view sql.
     */
    protected async deleteViewDefinitionSql(view: View): Promise<Query> {
        const currentSchema = await this.getCurrentSchema()

        let { schema, tableName: name } = this.driver.parseTableName(view)

        if (!schema) {
            schema = currentSchema
        }

        const type = view.materialized
            ? MetadataTableType.MATERIALIZED_VIEW
            : MetadataTableType.VIEW
        return this.deleteTypeormMetadataSql({ type, schema, name })
    }

    /**
     * Drops ENUM type from given schemas.
     */
    protected async dropEnumTypes(schemaNames: string): Promise<void> {
        const selectDropsQuery =
            `SELECT 'DROP TYPE IF EXISTS "' || n.nspname || '"."' || t.typname || '" CASCADE;' as "query" FROM "pg_type" "t" ` +
            `INNER JOIN "pg_enum" "e" ON "e"."enumtypid" = "t"."oid" ` +
            `INNER JOIN "pg_namespace" "n" ON "n"."oid" = "t"."typnamespace" ` +
            `WHERE "n"."nspname" IN (${schemaNames}) GROUP BY "n"."nspname", "t"."typname"`
        const dropQueries: ObjectLiteral[] = await this.query(selectDropsQuery)
        await Promise.all(dropQueries.map((q) => this.query(q["query"])))
    }

    /**
     * Checks if enum with the given name exist in the database.
     */
    protected async hasEnumType(
        table: Table,
        column: TableColumn,
    ): Promise<boolean> {
        let { schema } = this.driver.parseTableName(table)

        if (!schema) {
            schema = await this.getCurrentSchema()
        }

        const enumName = this.buildEnumName(table, column, false, true)
        const sql =
            `SELECT "n"."nspname", "t"."typname" FROM "pg_type" "t" ` +
            `INNER JOIN "pg_namespace" "n" ON "n"."oid" = "t"."typnamespace" ` +
            `WHERE "n"."nspname" = '${schema}' AND "t"."typname" = '${enumName}'`
        const result = await this.query(sql)
        return result.length ? true : false
    }

    /**
     * Builds create ENUM type sql.
     */
    protected createEnumTypeSql(
        table: Table,
        column: TableColumn,
        enumName?: string,
    ): Query {
        if (!enumName) enumName = this.buildEnumName(table, column)
        const enumValues = column
            .enum!.map((value) => `'${value.replaceAll("'", "''")}'`)
            .join(", ")
        return new Query(`CREATE TYPE ${enumName} AS ENUM(${enumValues})`)
    }

    /**
     * Builds create ENUM type sql.
     */
    protected dropEnumTypeSql(
        table: Table,
        column: TableColumn,
        enumName?: string,
    ): Query {
        if (!enumName) enumName = this.buildEnumName(table, column)
        return new Query(`DROP TYPE ${enumName}`)
    }

    /**
     * Builds create index sql.
     */
    protected createIndexSql(table: Table, index: TableIndex): Query {
        const columns = index.columnNames
            .map((columnName) => `"${columnName}"`)
            .join(", ")
        return new Query(
            `CREATE ${index.isUnique ? "UNIQUE " : ""}INDEX${
                index.isConcurrent ? " CONCURRENTLY" : ""
            } "${index.name}" ON ${this.escapePath(table)} ${
                index.isSpatial ? "USING GiST " : ""
            }(${columns}) ${index.where ? "WHERE " + index.where : ""}`,
        )
    }

    /**
     * Builds create view index sql.
     */
    protected createViewIndexSql(view: View, index: TableIndex): Query {
        const columns = index.columnNames
            .map((columnName) => `"${columnName}"`)
            .join(", ")
        return new Query(
            `CREATE ${index.isUnique ? "UNIQUE " : ""}INDEX "${
                index.name
            }" ON ${this.escapePath(view)} (${columns}) ${
                index.where ? "WHERE " + index.where : ""
            }`,
        )
    }

    /**
     * Builds drop index sql.
     */
    protected dropIndexSql(
        table: Table | View,
        indexOrName: TableIndex | string,
    ): Query {
        const indexName = InstanceChecker.isTableIndex(indexOrName)
            ? indexOrName.name
            : indexOrName
        const concurrent = InstanceChecker.isTableIndex(indexOrName)
            ? indexOrName.isConcurrent
            : false
        const { schema } = this.driver.parseTableName(table)
        return schema
            ? new Query(
                  `DROP INDEX ${
                      concurrent ? "CONCURRENTLY " : ""
                  }"${schema}"."${indexName}"`,
              )
            : new Query(
                  `DROP INDEX ${
                      concurrent ? "CONCURRENTLY " : ""
                  }"${indexName}"`,
              )
    }

    /**
     * Builds create primary key sql.
     */
    protected createPrimaryKeySql(
        table: Table,
        columnNames: string[],
        constraintName?: string,
    ): Query {
        const primaryKeyName = constraintName
            ? constraintName
            : this.connection.namingStrategy.primaryKeyName(table, columnNames)

        const columnNamesString = columnNames
            .map((columnName) => `"${columnName}"`)
            .join(", ")

        return new Query(
            `ALTER TABLE ${this.escapePath(
                table,
            )} ADD CONSTRAINT "${primaryKeyName}" PRIMARY KEY (${columnNamesString})`,
        )
    }

    /**
     * Builds drop primary key sql.
     */
    protected dropPrimaryKeySql(table: Table): Query {
        if (!table.primaryColumns.length)
            throw new TypeORMError(`Table ${table} has no primary keys.`)

        const columnNames = table.primaryColumns.map((column) => column.name)
        const constraintName = table.primaryColumns[0].primaryKeyConstraintName
        const primaryKeyName = constraintName
            ? constraintName
            : this.connection.namingStrategy.primaryKeyName(table, columnNames)

        return new Query(
            `ALTER TABLE ${this.escapePath(
                table,
            )} DROP CONSTRAINT "${primaryKeyName}"`,
        )
    }

    /**
     * Builds create unique constraint sql.
     */
    protected createUniqueConstraintSql(
        table: Table,
        uniqueConstraint: TableUnique,
    ): Query {
        const columnNames = uniqueConstraint.columnNames
            .map((column) => `"` + column + `"`)
            .join(", ")
        let sql = `ALTER TABLE ${this.escapePath(table)} ADD CONSTRAINT "${
            uniqueConstraint.name
        }" UNIQUE (${columnNames})`
        if (uniqueConstraint.deferrable)
            sql += ` DEFERRABLE ${uniqueConstraint.deferrable}`
        return new Query(sql)
    }

    /**
     * Builds drop unique constraint sql.
     */
    protected dropUniqueConstraintSql(
        table: Table,
        uniqueOrName: TableUnique | string,
    ): Query {
        const uniqueName = InstanceChecker.isTableUnique(uniqueOrName)
            ? uniqueOrName.name
            : uniqueOrName
        return new Query(
            `ALTER TABLE ${this.escapePath(
                table,
            )} DROP CONSTRAINT "${uniqueName}"`,
        )
    }

    /**
     * Builds create check constraint sql.
     */
    protected createCheckConstraintSql(
        table: Table,
        checkConstraint: TableCheck,
    ): Query {
        return new Query(
            `ALTER TABLE ${this.escapePath(table)} ADD CONSTRAINT "${
                checkConstraint.name
            }" CHECK (${checkConstraint.expression})`,
        )
    }

    /**
     * Builds drop check constraint sql.
     */
    protected dropCheckConstraintSql(
        table: Table,
        checkOrName: TableCheck | string,
    ): Query {
        const checkName = InstanceChecker.isTableCheck(checkOrName)
            ? checkOrName.name
            : checkOrName
        return new Query(
            `ALTER TABLE ${this.escapePath(
                table,
            )} DROP CONSTRAINT "${checkName}"`,
        )
    }

    /**
     * Builds create exclusion constraint sql.
     */
    protected createExclusionConstraintSql(
        table: Table,
        exclusionConstraint: TableExclusion,
    ): Query {
        return new Query(
            `ALTER TABLE ${this.escapePath(table)} ADD CONSTRAINT "${
                exclusionConstraint.name
            }" EXCLUDE ${exclusionConstraint.expression}`,
        )
    }

    /**
     * Builds drop exclusion constraint sql.
     */
    protected dropExclusionConstraintSql(
        table: Table,
        exclusionOrName: TableExclusion | string,
    ): Query {
        const exclusionName = InstanceChecker.isTableExclusion(exclusionOrName)
            ? exclusionOrName.name
            : exclusionOrName
        return new Query(
            `ALTER TABLE ${this.escapePath(
                table,
            )} DROP CONSTRAINT "${exclusionName}"`,
        )
    }

    /**
     * Builds create foreign key sql.
     */
    protected createForeignKeySql(
        table: Table,
        foreignKey: TableForeignKey,
    ): Query {
        const columnNames = foreignKey.columnNames
            .map((column) => `"` + column + `"`)
            .join(", ")
        const referencedColumnNames = foreignKey.referencedColumnNames
            .map((column) => `"` + column + `"`)
            .join(",")
        let sql =
            `ALTER TABLE ${this.escapePath(table)} ADD CONSTRAINT "${
                foreignKey.name
            }" FOREIGN KEY (${columnNames}) ` +
            `REFERENCES ${this.escapePath(
                this.getTablePath(foreignKey),
            )}(${referencedColumnNames})`
        if (foreignKey.onDelete) sql += ` ON DELETE ${foreignKey.onDelete}`
        if (foreignKey.onUpdate) sql += ` ON UPDATE ${foreignKey.onUpdate}`
        if (foreignKey.deferrable) sql += ` DEFERRABLE ${foreignKey.deferrable}`

        return new Query(sql)
    }

    /**
     * Builds drop foreign key sql.
     */
    protected dropForeignKeySql(
        table: Table,
        foreignKeyOrName: TableForeignKey | string,
    ): Query {
        const foreignKeyName = InstanceChecker.isTableForeignKey(
            foreignKeyOrName,
        )
            ? foreignKeyOrName.name
            : foreignKeyOrName
        return new Query(
            `ALTER TABLE ${this.escapePath(
                table,
            )} DROP CONSTRAINT "${foreignKeyName}"`,
        )
    }

    /**
     * Builds sequence name from given table and column.
     */
    protected buildSequenceName(
        table: Table,
        columnOrName: TableColumn | string,
    ): string {
        const { tableName } = this.driver.parseTableName(table)

        const columnName = InstanceChecker.isTableColumn(columnOrName)
            ? columnOrName.name
            : columnOrName

        let seqName = `${tableName}_${columnName}_seq`

        if (seqName.length > this.connection.driver.maxAliasLength!) {
            // note doesn't yet handle corner cases where .length differs from number of UTF-8 bytes
            seqName = `${tableName.substring(0, 29)}_${columnName.substring(
                0,
                Math.max(29, 63 - table.name.length - 5),
            )}_seq`
        }

        return seqName
    }

    protected buildSequencePath(
        table: Table,
        columnOrName: TableColumn | string,
    ): string {
        const { schema } = this.driver.parseTableName(table)

        return schema
            ? `${schema}.${this.buildSequenceName(table, columnOrName)}`
            : this.buildSequenceName(table, columnOrName)
    }

    /**
     * Builds ENUM type name from given table and column.
     */
    protected buildEnumName(
        table: Table,
        column: TableColumn,
        withSchema: boolean = true,
        disableEscape?: boolean,
        toOld?: boolean,
    ): string {
        const { schema, tableName } = this.driver.parseTableName(table)
        let enumName = column.enumName
            ? column.enumName
            : `${tableName}_${column.name.toLowerCase()}_enum`
        if (schema && withSchema) enumName = `${schema}.${enumName}`
        if (toOld) enumName = enumName + "_old"
        return enumName
            .split(".")
            .map((i) => {
                return disableEscape ? i : `"${i}"`
            })
            .join(".")
    }

    protected async getUserDefinedTypeName(table: Table, column: TableColumn) {
        let { schema, tableName: name } = this.driver.parseTableName(table)

        if (!schema) {
            schema = await this.getCurrentSchema()
        }

        const result = await this.query(
            `SELECT "udt_schema", "udt_name" ` +
                `FROM "information_schema"."columns" WHERE "table_schema" = '${schema}' AND "table_name" = '${name}' AND "column_name"='${column.name}'`,
        )

        // docs: https://www.postgresql.org/docs/current/xtypes.html
        // When you define a new base type, PostgreSQL automatically provides support for arrays of that type.
        // The array type typically has the same name as the base type with the underscore character (_) prepended.
        // ----
        // so, we must remove this underscore character from enum type name
        let udtName = result[0]["udt_name"]
        if (udtName.indexOf("_") === 0) {
            udtName = udtName.substr(1, udtName.length)
        }
        return {
            schema: result[0]["udt_schema"],
            name: udtName,
        }
    }

    /**
     * Escapes a given comment so it's safe to include in a query.
     */
    protected escapeComment(comment?: string) {
        if (!comment || comment.length === 0) {
            return "NULL"
        }

        comment = comment.replace(/'/g, "''").replace(/\u0000/g, "") // Null bytes aren't allowed in comments

        return `'${comment}'`
    }

    /**
     * Escapes given table or view path.
     */
    protected escapePath(target: Table | View | string): string {
        const { schema, tableName } = this.driver.parseTableName(target)

        if (schema && schema !== this.driver.searchSchema) {
            return `"${schema}"."${tableName}"`
        }

        return `"${tableName}"`
    }

    /**
     * Get the table name with table schema
     * Note: Without ' or "
     */
    protected async getTableNameWithSchema(target: Table | string) {
        const tableName = InstanceChecker.isTable(target) ? target.name : target
        if (tableName.indexOf(".") === -1) {
            const schemaResult = await this.query(`SELECT current_schema()`)
            const schema = schemaResult[0]["current_schema"]
            return `${schema}.${tableName}`
        } else {
            return `${tableName.split(".")[0]}.${tableName.split(".")[1]}`
        }
    }

    /**
     * Builds a query for create column.
     */
    protected buildCreateColumnSql(table: Table, column: TableColumn) {
        let c = '"' + column.name + '"'
        if (
            column.isGenerated === true &&
            column.generationStrategy !== "uuid"
        ) {
            if (column.generationStrategy === "identity") {
                // Postgres 10+ Identity generated column
                const generatedIdentityOrDefault =
                    column.generatedIdentity || "BY DEFAULT"
                c += ` ${column.type} GENERATED ${generatedIdentityOrDefault} AS IDENTITY`
            } else {
                // classic SERIAL primary column
                if (
                    column.type === "integer" ||
                    column.type === "int" ||
                    column.type === "int4"
                )
                    c += " SERIAL"
                if (column.type === "smallint" || column.type === "int2")
                    c += " SMALLSERIAL"
                if (column.type === "bigint" || column.type === "int8")
                    c += " BIGSERIAL"
            }
        }
        if (column.type === "enum" || column.type === "simple-enum") {
            c += " " + this.buildEnumName(table, column)
            if (column.isArray) c += " array"
        } else if (!column.isGenerated || column.type === "uuid") {
            c += " " + this.connection.driver.createFullType(column)
        }

        // Postgres only supports the stored generated column type
        if (column.generatedType === "STORED" && column.asExpression) {
            c += ` GENERATED ALWAYS AS (${column.asExpression}) STORED`
        }

        if (column.charset) c += ' CHARACTER SET "' + column.charset + '"'
        if (column.collation) c += ' COLLATE "' + column.collation + '"'
        if (column.isNullable !== true) c += " NOT NULL"
        if (column.default !== undefined && column.default !== null)
            c += " DEFAULT " + column.default
        if (
            column.isGenerated &&
            column.generationStrategy === "uuid" &&
            !column.default
        )
            c += ` DEFAULT ${this.driver.uuidGenerator}`

        return c
    }

    /**
     * Checks if the PostgreSQL server has support for partitioned tables
     */
    protected async hasSupportForPartitionedTables() {
        const result = await this.query(
            `SELECT TRUE FROM information_schema.columns WHERE table_name = 'pg_class' and column_name = 'relispartition'`,
        )
        return result.length ? true : false
    }

    /**
     * Change table comment.
     */
    async changeTableComment(
        tableOrName: Table | string,
        newComment?: string,
    ): Promise<void> {
        const upQueries: Query[] = []
        const downQueries: Query[] = []

        const table = InstanceChecker.isTable(tableOrName)
            ? tableOrName
            : await this.getCachedTable(tableOrName)

        newComment = this.escapeComment(newComment)
        const comment = this.escapeComment(table.comment)

        if (newComment === comment) {
            return
        }

        const newTable = table.clone()

        upQueries.push(
            new Query(
                `COMMENT ON TABLE ${this.escapePath(
                    newTable,
                )} IS ${newComment}`,
            ),
        )

        downQueries.push(
            new Query(
                `COMMENT ON TABLE ${this.escapePath(table)} IS ${comment}`,
            ),
        )

        await this.executeQueries(upQueries, downQueries)

        table.comment = newTable.comment
        this.replaceCachedTable(table, newTable)
    }
}<|MERGE_RESOLUTION|>--- conflicted
+++ resolved
@@ -337,13 +337,9 @@
                 console.log("retry duration:: ", retryDuration)
                 if ((retryDuration ?? 0) > maxRetryDuration) {
                     throw new QueryFailedError(query, parameters, err)
-<<<<<<< HEAD
-                } 
-=======
                 }
                 console.info("not reach max duration ", err.code)
                 console.info("not reach max duration ", err.message)
->>>>>>> 55e172dc
                 await sleep(5000)
                 return await this.query(
                     query,

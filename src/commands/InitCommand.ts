--- conflicted
+++ resolved
@@ -711,12 +711,9 @@
             case "better-sqlite3":
                 packageJson.dependencies["better-sqlite3"] = "^8.7.0"
                 break
-<<<<<<< HEAD
-=======
             case "oracle":
                 packageJson.dependencies["oracledb"] = "^6.8.0"
                 break
->>>>>>> 6ba40821
             case "mssql":
                 packageJson.dependencies["mssql"] = "^10.0.4"
                 break

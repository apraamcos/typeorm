--- conflicted
+++ resolved
@@ -1,22 +1,7 @@
 {
-<<<<<<< HEAD
   "name": "@apraamcos/typeorm",
   "version": "0.9.145",
   "description": "Data-Mapper ORM for TypeScript, ES7, ES6, ES5. Supports MySQL, PostgreSQL, MariaDB, SQLite, MS SQL Server, Oracle, MongoDB databases.",
-=======
-  "name": "typeorm",
-  "version": "0.3.23",
-  "description": "Data-Mapper ORM for TypeScript and ES2021+. Supports MySQL/MariaDB, PostgreSQL, MS SQL Server, Oracle, SAP HANA, SQLite, MongoDB databases.",
-  "homepage": "https://typeorm.io",
-  "bugs": {
-    "url": "https://github.com/typeorm/typeorm/issues"
-  },
-  "repository": {
-    "type": "git",
-    "url": "https://github.com/typeorm/typeorm.git"
-  },
-  "funding": "https://opencollective.com/typeorm",
->>>>>>> a213bbd2
   "license": "MIT",
   "exports": {
     ".": {
@@ -73,25 +58,8 @@
     "type": "git",
     "url": "https://github.com/apraamcos/typeorm.git"
   },
-<<<<<<< HEAD
   "publishConfig": {
     "registry": "https://npm.pkg.github.com"
-=======
-  "scripts": {
-    "changelog": "standard-changelog",
-    "compile": "rimraf ./build && tsc",
-    "format": "prettier --cache --write \"./**/*.ts\"",
-    "format:ci": "prettier --check \"./**/*.ts\"",
-    "lint": "eslint .",
-    "pack": "gulp pack",
-    "package": "gulp package",
-    "pre-commit": "lint-staged",
-    "prepare": "husky",
-    "test": "npm run compile && npm run test:fast --",
-    "test:ci": "mocha --bail",
-    "test:fast": "mocha",
-    "watch": "tsc --watch"
->>>>>>> a213bbd2
   },
   "dependencies": {
     "@sqltools/formatter": "^1.2.5",
@@ -150,20 +118,14 @@
     "sinon": "^15.2.0",
     "sinon-chai": "^3.7.0",
     "source-map-support": "^0.5.21",
-<<<<<<< HEAD
-=======
-    "sql.js": "^1.13.0",
-    "sqlite3": "^5.1.7",
-    "standard-changelog": "^6.0.0",
->>>>>>> a213bbd2
     "ts-node": "^10.9.2",
     "typescript": "^5.8.2",
     "typescript-eslint": "^8.27.0"
   },
   "peerDependencies": {
-    "pg": "^8.13.1",
+    "pg": "^8.15.6",
     "reflect-metadata": "*",
-    "snowflake-sdk": "^2.0.2"
+    "snowflake-sdk": "^2.0.4"
   },
   "peerDependenciesMeta": {
     "@google-cloud/spanner": {

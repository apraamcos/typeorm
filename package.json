--- conflicted
+++ resolved
@@ -1,28 +1,8 @@
 {
-<<<<<<< HEAD
   "name": "@apraamcos/typeorm",
   "version": "0.9.139",
   "description": "Data-Mapper ORM for TypeScript, ES7, ES6, ES5. Supports MySQL, PostgreSQL, MariaDB, SQLite, MS SQL Server, Oracle, MongoDB databases.",
-=======
-  "name": "typeorm",
-  "version": "0.3.21",
-  "private": true,
-  "description": "Data-Mapper ORM for TypeScript and ES2021+. Supports MySQL/MariaDB, PostgreSQL, MS SQL Server, Oracle, SAP HANA, SQLite, MongoDB databases.",
-  "homepage": "https://typeorm.io",
-  "bugs": {
-    "url": "https://github.com/typeorm/typeorm/issues"
-  },
-  "repository": {
-    "type": "git",
-    "url": "https://github.com/typeorm/typeorm.git"
-  },
-  "funding": "https://opencollective.com/typeorm",
->>>>>>> 6ba40821
   "license": "MIT",
-  "author": {
-    "name": "CJ",
-    "email": "pleerock.me@gmail.com"
-  },
   "exports": {
     ".": {
       "types": "./index.d.ts",
@@ -74,48 +54,12 @@
     "./index.js": "./browser/index.js",
     "./index.mjs": "./browser/index.js"
   },
-<<<<<<< HEAD
   "repository": {
     "type": "git",
     "url": "https://github.com/apraamcos/typeorm.git"
   },
   "publishConfig": {
     "registry": "https://npm.pkg.github.com"
-=======
-  "types": "./index.d.ts",
-  "bin": {
-    "typeorm": "./cli.js",
-    "typeorm-ts-node-commonjs": "./cli-ts-node-commonjs.js",
-    "typeorm-ts-node-esm": "./cli-ts-node-esm.js"
-  },
-  "scripts": {
-    "changelog": "conventional-changelog -p angular -i CHANGELOG.md -s -r 1",
-    "compile": "rimraf ./build && tsc",
-    "format": "prettier --cache --write \"./**/*.ts\"",
-    "format:ci": "prettier --check \"./**/*.ts\"",
-    "lint": "eslint .",
-    "pack": "gulp pack",
-    "package": "gulp package",
-    "test": "npm run compile && npm run test:fast",
-    "test:ci": "mocha --bail",
-    "test:fast": "mocha",
-    "watch": "./node_modules/.bin/tsc -w"
-  },
-  "dependencies": {
-    "@sqltools/formatter": "^1.2.5",
-    "ansis": "^3.17.0",
-    "app-root-path": "^3.1.0",
-    "buffer": "^6.0.3",
-    "dayjs": "^1.11.13",
-    "debug": "^4.4.0",
-    "dotenv": "^16.4.7",
-    "glob": "^10.4.5",
-    "sha.js": "^2.4.11",
-    "sql-highlight": "^6.0.0",
-    "tslib": "^2.8.1",
-    "uuid": "^11.1.0",
-    "yargs": "^17.7.2"
->>>>>>> 6ba40821
   },
   "devDependencies": {
     "@eslint/js": "^9.22.0",
@@ -125,19 +69,6 @@
     "@types/debug": "^4.1.12",
     "@types/gulp-rename": "^2.0.6",
     "@types/gulp-sourcemaps": "^0.0.38",
-<<<<<<< HEAD
-    "@types/mkdirp": "^1.0.2",
-    "@types/mocha": "^10.0.1",
-    "@types/node": "^18.13.0",
-    "@types/sha.js": "^2.4.0",
-    "@types/sinon": "^10.0.13",
-    "@types/source-map-support": "^0.5.6",
-    "@types/uuid": "^9.0.0",
-    "@types/yargs": "^17.0.22",
-    "@typescript-eslint/eslint-plugin": "^6.17.0",
-    "chai": "^4.3.7",
-    "chai-as-promised": "^7.1.1",
-=======
     "@types/mocha": "^10.0.10",
     "@types/node": "^16.18.126",
     "@types/sha.js": "^2.4.4",
@@ -148,7 +79,6 @@
     "better-sqlite3": "^8.7.0",
     "chai": "^4.5.0",
     "chai-as-promised": "^7.1.2",
->>>>>>> 6ba40821
     "class-transformer": "^0.5.1",
     "conventional-changelog-angular": "^7.0.0",
     "conventional-changelog-cli": "^5.0.0",
@@ -161,13 +91,6 @@
     "gulp-sourcemaps": "^3.0.0",
     "gulp-typescript": "^6.0.0-alpha.1",
     "gulpclass": "^0.2.0",
-<<<<<<< HEAD
-    "husky": "^8.0.3",
-    "mocha": "^10.2.0",
-    "pg-query-stream": "^4.3.0",
-    "prettier": "^2.8.3",
-    "reflect-metadata": "^0.2.2",
-=======
     "mocha": "^10.8.2",
     "mongodb": "^6.15.0",
     "mssql": "^11.0.1",
@@ -179,45 +102,20 @@
     "pg-query-stream": "^4.8.1",
     "prettier": "^2.8.8",
     "redis": "^4.7.0",
->>>>>>> 6ba40821
     "remap-istanbul": "^0.13.0",
     "rimraf": "^5.0.10",
     "sinon": "^15.2.0",
     "sinon-chai": "^3.7.0",
     "source-map-support": "^0.5.21",
-<<<<<<< HEAD
-=======
     "sql.js": "^1.13.0",
     "sqlite3": "^5.1.7",
->>>>>>> 6ba40821
     "ts-node": "^10.9.2",
     "typescript": "^5.8.2",
     "typescript-eslint": "^8.27.0"
   },
   "peerDependencies": {
-<<<<<<< HEAD
     "pg": "^8.13.1",
     "snowflake-sdk": "^2.0.2"
-=======
-    "@google-cloud/spanner": "^5.18.0 || ^6.0.0 || ^7.0.0",
-    "@sap/hana-client": "^2.12.25",
-    "better-sqlite3": "^8.0.0 || ^9.0.0 || ^10.0.0 || ^11.0.0",
-    "hdb-pool": "^0.1.6",
-    "ioredis": "^5.0.4",
-    "mongodb": "^5.8.0 || ^6.0.0",
-    "mssql": "^9.1.1 || ^10.0.1 || ^11.0.1",
-    "mysql2": "^2.2.5 || ^3.0.1",
-    "oracledb": "^6.3.0",
-    "pg": "^8.5.1",
-    "pg-native": "^3.0.0",
-    "pg-query-stream": "^4.0.0",
-    "redis": "^3.1.1 || ^4.0.0",
-    "reflect-metadata": "^0.1.14 || ^0.2.0",
-    "sql.js": "^1.4.0",
-    "sqlite3": "^5.0.3",
-    "ts-node": "^10.7.0",
-    "typeorm-aurora-data-api-driver": "^2.0.0 || ^3.0.0"
->>>>>>> 6ba40821
   },
   "peerDependenciesMeta": {
     "@google-cloud/spanner": {
@@ -272,22 +170,8 @@
       "optional": true
     }
   },
-<<<<<<< HEAD
-  "dependencies": {
-    "@sqltools/formatter": "^1.2.5",
-    "app-root-path": "^3.1.0",
-    "buffer": "^6.0.3",
-    "chalk": "^4.1.2",
-    "cli-highlight": "^2.1.11",
-    "dayjs": "^1.11.9",
-    "debug": "^4.3.4",
-    "dotenv": "^16.0.3",
-    "glob": "^10.3.10",
-    "mkdirp": "^2.1.3",
-    "sha.js": "^2.4.11",
-    "tslib": "^2.5.0",
-    "uuid": "^9.0.0",
-    "yargs": "^17.6.2"
+  "engines": {
+    "node": ">=16.13.0"
   },
   "scripts": {
     "test": "rimraf ./build && tsc && mocha --file ./build/compiled/test/utils/test-setup.js --bail --recursive --timeout 90000 ./build/compiled/test",
@@ -306,11 +190,8 @@
     "typeorm": "./cli.js",
     "typeorm-ts-node-commonjs": "./cli-ts-node-commonjs.js",
     "typeorm-ts-node-esm": "./cli-ts-node-esm.js"
-=======
-  "engines": {
-    "node": ">=16.13.0"
->>>>>>> 6ba40821
-  },
+  },
+  "funding": "https://opencollective.com/typeorm",
   "collective": {
     "type": "opencollective",
     "url": "https://opencollective.com/typeorm",
